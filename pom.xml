<<<<<<< HEAD
<project xmlns="http://maven.apache.org/POM/4.0.0" xmlns:xsi="http://www.w3.org/2001/XMLSchema-instance"
  xsi:schemaLocation="http://maven.apache.org/POM/4.0.0 http://maven.apache.org/maven-v4_0_0.xsd">
  <modelVersion>4.0.0</modelVersion>

  <name>r5</name>
  <description>Next-generation fast routing library for spatial analysis applications</description>
  <url>https://github.com/conveyal/r5</url>

  <groupId>com.conveyal</groupId>
  <artifactId>r5</artifactId>
  <version>3.1.0-SNAPSHOT</version>
  <packaging>jar</packaging>

  <licenses>
    <license>
      <name>MIT</name>
      <url>https://opensource.org/licenses/MIT</url>
    </license>
  </licenses>

  <!-- Developer entries are provided for primary developers.
 For other contributors, see https://github.com/conveyal/r5/graphs/contributors -->
  <developers>
    <developer>
      <name>Matt Conway</name>
      <email>mconway@conveyal.com</email>
      <organization>Conveyal</organization>
      <organizationUrl>http://conveyal.com/</organizationUrl>
    </developer>
    <developer>
      <name>Andrew Byrd</name>
      <email>abyrd@conveyal.com</email>
      <organization>Conveyal</organization>
      <organizationUrl>http://conveyal.com/</organizationUrl>
    </developer>
    <developer>
      <name>Marko Burjek</name>
      <email></email>
      <organization>Kodanta</organization>
    </developer>
  </developers>

  <!-- Define where the source code for this project lives -->
  <scm>
    <connection>scm:git:https://github.com/conveyal/r5.git</connection>
    <developerConnection>scm:git:https://github.com/conveyal/r5.git</developerConnection>
    <url>https://github.com/conveyal/r5</url>
  </scm>

  <!-- Define some variables to be used elsewhere in the build. -->
  <properties>
    <geotools.version>14.0</geotools.version>
    <project.build.sourceEncoding>UTF-8</project.build.sourceEncoding>
  </properties>

  <!-- Define where the artifacts produced by this build will be deployed -->
  <distributionManagement>
    <!-- We are using Sonatype Nexus Staging instead of Maven Release plugin.
         Only a snapshot repo should be configured. Releases are done from that snapshot staging repo. -->
    <snapshotRepository>
      <id>ossrh</id>
      <url>https://oss.sonatype.org/content/repositories/snapshots</url>
    </snapshotRepository>
  </distributionManagement>

  <build>

    <resources>
      <resource>
        <!-- This allows Maven to substitute build and version details into a properties file for use at runtime. -->
        <directory>src/main/resources</directory>
        <filtering>true</filtering>
        <includes>
          <include>**/*.properties</include>
          <include>worker.sh</include>
          <include>debug-plan/**</include>
          <include>fares/**</include>
        </includes>
      </resource>
    </resources>

    <plugins>

      <plugin>
        <groupId>org.apache.maven.plugins</groupId>
        <artifactId>maven-compiler-plugin</artifactId>
        <version>3.3</version>
        <configuration>
          <!-- use Java 8 -->
          <source>1.8</source>
          <target>1.8</target>
        </configuration>
      </plugin>

      <plugin>
        <groupId>pl.project13.maven</groupId>
        <artifactId>git-commit-id-plugin</artifactId>
        <version>2.2.1</version>
        <executions>
          <execution>
            <goals>
              <goal>revision</goal>
            </goals>
          </execution>
        </executions>
        <configuration>
          <dotGitDirectory>${project.basedir}/.git</dotGitDirectory>
        </configuration>
      </plugin>

      <plugin>
        <groupId>org.apache.maven.plugins</groupId>
        <artifactId>maven-shade-plugin</artifactId>
        <version>2.2</version>
        <!-- Create a version of the JAR that includes all dependencies.
             We don't want this to be attached and deployed, but we'll have Travis upload it to S3. -->
        <executions>
            <execution>
              <phase>package</phase>
              <goals><goal>shade</goal></goals>
              <configuration>
                <!-- Name the shaded JAR after the git describe string. This makes it uniquely identifiable so we can
                     run analysis workers with a specific commit or tag of R5. The shaded JAR is not "attached" to
                     deployments because this will cause it to be renamed to the standard timestamped name and sorted
                     into a Maven repo directory by version number. -->
                <finalName>${git.commit.id.describe}</finalName>
                <transformers>
                  <transformer implementation="org.apache.maven.plugins.shade.resource.ManifestResourceTransformer">
                    <manifestEntries>
                      <Main-Class>com.conveyal.r5.R5Main</Main-Class>
                    </manifestEntries>
                  </transformer>
                  <!-- files overwrite each other and geotools does not function without this.
                       http://docs.geotools.org/latest/userguide/faq.html#how-do-i-create-an-executable-jar-for-my-geotools-app -->
                  <transformer implementation="org.apache.maven.plugins.shade.resource.ServicesResourceTransformer" />
                </transformers>
                <!-- signature files from included jars cause problems: http://stackoverflow.com/questions/999489 -->
                <filters>
                  <filter>
                    <artifact>*:*</artifact>
                    <excludes>
                      <exclude>META-INF/*.SF</exclude>
                      <exclude>META-INF/*.DSA</exclude>
                      <exclude>META-INF/*.RSA</exclude>
                    </excludes>
                  </filter>
                </filters>
              </configuration>
            </execution>
        </executions>
      </plugin>

      <plugin>
        <!-- Recommended way to deploy to OSSRH -->
        <groupId>org.sonatype.plugins</groupId>
        <artifactId>nexus-staging-maven-plugin</artifactId>
        <version>1.6.7</version>
        <extensions>true</extensions>
        <configuration>
          <serverId>ossrh</serverId>
          <nexusUrl>https://oss.sonatype.org/</nexusUrl>
          <!-- Release versions will be synced to Maven Central automatically. -->
          <autoReleaseAfterClose>true</autoReleaseAfterClose>
        </configuration>
      </plugin>

      <plugin>
        <!-- Allow attaching Javadoc during releases -->
        <groupId>org.apache.maven.plugins</groupId>
        <artifactId>maven-javadoc-plugin</artifactId>
        <version>2.10.4</version>
        <configuration>
          <!-- Turn off Java 8 strict Javadoc checking -->
          <additionalparam>-Xdoclint:none</additionalparam>
          <tags>
            <tag>
              <name>notnull</name>
              <placement>a</placement>
              <head>Not null</head>
            </tag>
            <tag>
              <name>default</name>
              <placement>a</placement>
              <head>Default:</head>
            </tag>
          </tags>
        </configuration>
        <executions>
          <!-- Compress Javadoc into JAR and include that JAR when deploying. -->
          <execution>
            <id>attach-javadocs</id>
            <goals>
              <goal>jar</goal>
            </goals>
          </execution>
        </executions>
      </plugin>

      <plugin>
        <!-- Include zipped source code in releases -->
        <groupId>org.apache.maven.plugins</groupId>
        <artifactId>maven-source-plugin</artifactId>
        <executions>
          <execution>
            <id>attach-sources</id>
            <goals>
              <goal>jar-no-fork</goal>
            </goals>
          </execution>
        </executions>
      </plugin>

      <plugin>
        <groupId>org.apache.maven.plugins</groupId>
        <artifactId>maven-gpg-plugin</artifactId>
        <version>1.5</version>
        <executions>
          <execution>
            <id>sign-artifacts</id>
            <!-- We sign in the verify phase, which means it will happen for install and deploy but not package. -->
            <phase>verify</phase>
            <goals>
              <goal>sign</goal>
            </goals>
          </execution>
        </executions>
      </plugin>

      <!-- This plugin generates code coverage reports during the test phase of maven. -->
      <plugin>
        <groupId>org.jacoco</groupId>
        <artifactId>jacoco-maven-plugin</artifactId>
        <version>0.7.9</version>
        <executions>
          <execution>
            <goals>
              <goal>prepare-agent</goal>
            </goals>
          </execution>
          <execution>
            <id>report</id>
            <phase>test</phase>
            <goals>
              <goal>report</goal>
            </goals>
          </execution>
        </executions>
      </plugin>
    </plugins>
  </build>

  <repositories>
    <!-- Hack to force maven to check central first. Maven central is inherited from the superpom,
         but ends up at the end of the list. Though most of the time the artifact is in central,
         Maven tries to download from every other repository and fails before checking central.
         Do not change the id from central2 to central, otherwise the entry will be ignored. -->
    <repository>
      <id>central2</id>
      <name>check central first to avoid a lot of not found warnings</name>
      <url>https://repo1.maven.org/maven2</url>
    </repository>
    <repository>
      <id>conveyal</id>
      <name>conveyal</name>
      <url>https://maven.conveyal.com</url>
    </repository>
    <repository>
      <id>osgeo</id>
      <name>Open Source Geospatial Foundation Repository</name>
      <url>http://download.osgeo.org/webdav/geotools/</url>
    </repository>
    <!-- Needed  for graphql-java-->
    <repository>
      <snapshots>
        <enabled>false</enabled>
      </snapshots>
      <id>bintray-andimarek-graphql-java</id>
      <name>bintray</name>
      <url>https://dl.bintray.com/andimarek/graphql-java</url>
    </repository>
  </repositories>

  <dependencies>
    <dependency>
      <groupId>org.slf4j</groupId>
      <artifactId>slf4j-api</artifactId>
      <version>1.7.12</version>
    </dependency>
    <dependency>
      <groupId>com.fasterxml.jackson.core</groupId>
      <artifactId>jackson-core</artifactId>
      <version>2.6.1</version>
    </dependency>
    <dependency>
      <groupId>com.vividsolutions</groupId>
      <artifactId>jts</artifactId>
      <version>1.13</version>
    </dependency>
    <dependency>
      <groupId>de.grundid.opendatalab</groupId>
      <artifactId>geojson-jackson</artifactId>
      <version>1.5</version>
    </dependency>
    <dependency>
      <groupId>net.sf.trove4j</groupId>
      <artifactId>trove4j</artifactId>
      <version>3.0.3</version>
    </dependency>
    <dependency>
      <groupId>net.sourceforge.javacsv</groupId>
      <artifactId>javacsv</artifactId>
      <version>2.0</version>
    </dependency>
    <dependency>
      <groupId>org.geotools</groupId>
      <artifactId>gt-opengis</artifactId>
      <version>${geotools.version}</version>
    </dependency>
    <dependency>
      <groupId>org.geotools</groupId>
      <artifactId>gt-api</artifactId>
      <version>${geotools.version}</version>
    </dependency>
    <dependency>
      <groupId>org.geotools</groupId>
      <artifactId>gt-shapefile</artifactId>
      <version>${geotools.version}</version>
    </dependency>
    <dependency>
      <groupId>org.geotools</groupId>
      <artifactId>gt-epsg-hsql</artifactId>
      <version>${geotools.version}</version>
    </dependency>
    <dependency>
      <groupId>org.geotools</groupId>
      <artifactId>gt-referencing</artifactId>
      <version>${geotools.version}</version>
    </dependency>
    <dependency>
      <groupId>org.geotools</groupId>
      <artifactId>gt-coverage</artifactId>
      <version>${geotools.version}</version>
    </dependency>
    <dependency>
      <groupId>org.geotools</groupId>
      <artifactId>gt-geojson</artifactId>
      <version>${geotools.version}</version>
    </dependency>
    <dependency>
      <groupId>org.geotools</groupId>
      <artifactId>gt-geotiff</artifactId>
      <version>${geotools.version}</version>
    </dependency>
    <dependency>
      <groupId>org.apache.commons</groupId>
      <artifactId>commons-math3</artifactId>
      <version>3.0</version>
    </dependency>
    <dependency>
      <groupId>com.google.guava</groupId>
      <artifactId>guava</artifactId>
      <version>18.0</version>
    </dependency>
    <dependency>
      <groupId>com.google.protobuf</groupId>
      <artifactId>protobuf-java</artifactId>
      <version>2.6.1</version>
    </dependency>
    <dependency>
      <groupId>com.conveyal</groupId>
      <artifactId>gtfs-lib</artifactId>
      <version>3.0.0</version>
    </dependency>
    <dependency>
      <groupId>com.conveyal</groupId>
      <artifactId>osm-lib</artifactId>
      <version>1.1.1</version>
    </dependency>
    <dependency>
      <groupId>com.amazonaws</groupId>
      <artifactId>aws-java-sdk-s3</artifactId>
      <version>1.11.18</version>
    </dependency>
    <dependency>
      <groupId>com.amazonaws</groupId>
      <artifactId>aws-java-sdk-ec2</artifactId>
      <version>1.11.18</version>
    </dependency>
    <dependency>
      <groupId>com.amazonaws</groupId>
      <artifactId>aws-lambda-java-core</artifactId>
      <version>1.1.0</version>
    </dependency>
    <dependency>
      <groupId>ch.qos.logback</groupId>
      <artifactId>logback-classic</artifactId>
      <version>1.1.3</version>
    </dependency>
    <dependency>
      <groupId>de.ruedigermoeller</groupId>
      <artifactId>fst</artifactId>
      <version>2.34</version>
    </dependency>
    <dependency>
      <groupId>com.amazonaws</groupId>
      <artifactId>aws-java-sdk-sqs</artifactId>
      <version>1.11.18</version>
    </dependency>
    <!-- This is used to validate API responses against a JSONSchema. -->
    <dependency>
      <groupId>io.rest-assured</groupId>
      <artifactId>json-schema-validator</artifactId>
      <version>3.0.5</version>
    </dependency>
    <!-- Rest Assured is an assertion library that makes testing web apis easy. -->
    <dependency>
      <groupId>io.rest-assured</groupId>
      <artifactId>rest-assured</artifactId>
      <version>3.0.3</version>
      <scope>test</scope>
    </dependency>
    <!-- JUnit is a java testing framework. -->
    <dependency>
      <groupId>junit</groupId>
      <artifactId>junit</artifactId>
      <version>4.12</version>
      <scope>test</scope>
    </dependency>
    <!-- Hamcrest is an assertion library that prints pretty messages when assertions fail -->
    <dependency>
      <groupId>org.hamcrest</groupId>
      <artifactId>java-hamcrest</artifactId>
      <version>2.0.0.0</version>
    </dependency>
    <!-- JSONPath helps in extracting from a JSON document.  -->
    <dependency>
      <groupId>com.jayway.jsonpath</groupId>
      <artifactId>json-path</artifactId>
      <version>2.3.0</version>
    </dependency>
    <dependency>
      <groupId>com.graphql-java</groupId>
      <artifactId>graphql-java</artifactId>
      <version>2016-02-19T11-51-00</version>
    </dependency>
    <dependency>
      <groupId>com.sparkjava</groupId>
      <artifactId>spark-core</artifactId>
      <version>2.3</version>
   </dependency>
   <dependency>
      <groupId>com.conveyal</groupId>
      <artifactId>jackson2-geojson</artifactId>
      <version>0.8</version>
    </dependency>
    <dependency>
      <groupId>org.mapdb</groupId>
      <artifactId>elsa</artifactId>
      <version>3.0.0-M5</version>
    </dependency>
    <dependency>
      <groupId>com.axiomalaska</groupId>
      <artifactId>polyline-encoder</artifactId>
      <version>0.1</version>
    </dependency>
  </dependencies>
</project>
=======
<project xmlns="http://maven.apache.org/POM/4.0.0" xmlns:xsi="http://www.w3.org/2001/XMLSchema-instance"
         xsi:schemaLocation="http://maven.apache.org/POM/4.0.0 http://maven.apache.org/maven-v4_0_0.xsd">
    <modelVersion>4.0.0</modelVersion>

    <name>r5</name>
    <description>Next-generation fast routing library for spatial analysis applications</description>
    <url>https://github.com/conveyal/r5</url>

    <groupId>com.conveyal</groupId>
    <artifactId>r5</artifactId>
    <version>4.0.0-SNAPSHOT</version>
    <packaging>jar</packaging>
    <licenses>
        <license>
            <name>MIT</name>
            <url>https://opensource.org/licenses/MIT</url>
        </license>
    </licenses>

    <!-- Developer entries are provided for primary developers.
   For other contributors, see https://github.com/conveyal/r5/graphs/contributors -->
    <developers>
        <developer>
            <name>Matt Conway</name>
            <email>mconway@conveyal.com</email>
            <organization>Conveyal</organization>
            <organizationUrl>http://conveyal.com/</organizationUrl>
        </developer>
        <developer>
            <name>Andrew Byrd</name>
            <email>abyrd@conveyal.com</email>
            <organization>Conveyal</organization>
            <organizationUrl>http://conveyal.com/</organizationUrl>
        </developer>
        <developer>
            <name>Marko Burjek</name>
            <email></email>
            <organization>Kodanta</organization>
        </developer>
    </developers>

    <!-- Define where the source code for this project lives -->
    <scm>
        <connection>scm:git:https://github.com/conveyal/r5.git</connection>
        <developerConnection>scm:git:https://github.com/conveyal/r5.git</developerConnection>
        <url>https://github.com/conveyal/r5</url>
    </scm>

    <!-- Define some variables to be used elsewhere in the build. -->
    <properties>
        <geotools.version>14.0</geotools.version>
        <project.build.sourceEncoding>UTF-8</project.build.sourceEncoding>
    </properties>

    <!-- Define where the artifacts produced by this build will be deployed -->
    <distributionManagement>
        <!-- We are using Sonatype Nexus Staging instead of Maven Release plugin.
             Only a snapshot repo should be configured. Releases are done from that snapshot staging repo. -->
        <snapshotRepository>
            <id>ossrh</id>
            <url>https://oss.sonatype.org/content/repositories/snapshots</url>
        </snapshotRepository>
    </distributionManagement>

    <build>

        <resources>
            <resource>
                <!-- This allows Maven to substitute build and version details into a properties file for use at runtime. -->
                <directory>src/main/resources</directory>
                <filtering>true</filtering>
                <includes>
                    <include>**/*.properties</include>
                    <include>worker.sh</include>
                    <include>debug-plan/**</include>
                    <include>fares/**</include>
                </includes>
            </resource>
        </resources>

        <plugins>

            <plugin>
                <groupId>org.apache.maven.plugins</groupId>
                <artifactId>maven-compiler-plugin</artifactId>
                <version>3.3</version>
                <configuration>
                    <!-- use Java 8 -->
                    <source>1.8</source>
                    <target>1.8</target>
                </configuration>
            </plugin>

            <plugin>
                <groupId>pl.project13.maven</groupId>
                <artifactId>git-commit-id-plugin</artifactId>
                <version>2.2.1</version>
                <executions>
                    <execution>
                        <goals>
                            <goal>revision</goal>
                        </goals>
                    </execution>
                </executions>
                <configuration>
                    <dotGitDirectory>${project.basedir}/.git</dotGitDirectory>
                </configuration>
            </plugin>

            <plugin>
                <groupId>org.apache.maven.plugins</groupId>
                <artifactId>maven-shade-plugin</artifactId>
                <version>2.2</version>
                <!-- Create a version of the JAR that includes all dependencies.
                     We don't want this to be attached and deployed, but we'll have Travis upload it to S3. -->
                <executions>
                    <execution>
                        <phase>package</phase>
                        <goals>
                            <goal>shade</goal>
                        </goals>
                        <configuration>
                            <!-- Name the shaded JAR after the git describe string. This makes it uniquely identifiable so we can
                                 run analysis workers with a specific commit or tag of R5. The shaded JAR is not "attached" to
                                 deployments because this will cause it to be renamed to the standard timestamped name and sorted
                                 into a Maven repo directory by version number. -->
                            <finalName>${git.commit.id.describe}</finalName>
                            <transformers>
                                <transformer
                                        implementation="org.apache.maven.plugins.shade.resource.ManifestResourceTransformer">
                                    <manifestEntries>
                                        <Main-Class>com.conveyal.r5.R5Main</Main-Class>
                                        <!-- The ImageIO lines allow some image reader plugins to work see https://stackoverflow.com/questions/7051603/jai-vendorname-null#18495658 -->
                                        <Specification-Title>Java Advanced Imaging Image I/O Tools</Specification-Title>
                                        <Specification-Version>1.1</Specification-Version>
                                        <Specification-Vendor>Sun Microsystems, Inc.</Specification-Vendor>
                                        <Implementation-Title>com.sun.media.imageio</Implementation-Title>
                                        <Implementation-Version>1.1</Implementation-Version>
                                        <Implementation-Vendor>Sun Microsystems, Inc.</Implementation-Vendor>
                                        <Extension-Name>com.sun.media.imageio</Extension-Name>
                                    </manifestEntries>
                                </transformer>
                                <!-- files overwrite each other and geotools does not function without this.
                                     http://docs.geotools.org/latest/userguide/faq.html#how-do-i-create-an-executable-jar-for-my-geotools-app -->
                                <transformer
                                        implementation="org.apache.maven.plugins.shade.resource.ServicesResourceTransformer"/>
                            </transformers>
                            <!-- signature files from included jars cause problems: http://stackoverflow.com/questions/999489 -->
                            <filters>
                                <filter>
                                    <artifact>*:*</artifact>
                                    <excludes>
                                        <exclude>META-INF/*.SF</exclude>
                                        <exclude>META-INF/*.DSA</exclude>
                                        <exclude>META-INF/*.RSA</exclude>
                                    </excludes>
                                </filter>
                            </filters>
                        </configuration>
                    </execution>
                </executions>
            </plugin>

            <plugin>
                <!-- Recommended way to deploy to OSSRH -->
                <groupId>org.sonatype.plugins</groupId>
                <artifactId>nexus-staging-maven-plugin</artifactId>
                <version>1.6.7</version>
                <extensions>true</extensions>
                <configuration>
                    <serverId>ossrh</serverId>
                    <nexusUrl>https://oss.sonatype.org/</nexusUrl>
                    <!-- Release versions will be synced to Maven Central automatically. -->
                    <autoReleaseAfterClose>true</autoReleaseAfterClose>
                </configuration>
            </plugin>

            <plugin>
                <!-- Allow attaching Javadoc during releases -->
                <groupId>org.apache.maven.plugins</groupId>
                <artifactId>maven-javadoc-plugin</artifactId>
                <version>2.10.4</version>
                <configuration>
                    <!-- Turn off Java 8 strict Javadoc checking -->
                    <additionalparam>-Xdoclint:none</additionalparam>
                    <tags>
                        <tag>
                            <name>notnull</name>
                            <placement>a</placement>
                            <head>Not null</head>
                        </tag>
                        <tag>
                            <name>default</name>
                            <placement>a</placement>
                            <head>Default:</head>
                        </tag>
                    </tags>
                </configuration>
                <executions>
                    <!-- Compress Javadoc into JAR and include that JAR when deploying. -->
                    <execution>
                        <id>attach-javadocs</id>
                        <goals>
                            <goal>jar</goal>
                        </goals>
                    </execution>
                </executions>
            </plugin>

            <plugin>
                <!-- Include zipped source code in releases -->
                <groupId>org.apache.maven.plugins</groupId>
                <artifactId>maven-source-plugin</artifactId>
                <executions>
                    <execution>
                        <id>attach-sources</id>
                        <goals>
                            <goal>jar-no-fork</goal>
                        </goals>
                    </execution>
                </executions>
            </plugin>

            <plugin>
                <groupId>org.apache.maven.plugins</groupId>
                <artifactId>maven-gpg-plugin</artifactId>
                <version>1.5</version>
                <executions>
                    <execution>
                        <id>sign-artifacts</id>
                        <!-- We sign in the verify phase, which means it will happen before install and deploy (the last two phases)
                             but not before earlier phases like test or package. -->
                        <phase>verify</phase>
                        <goals>
                            <goal>sign</goal>
                        </goals>
                    </execution>
                </executions>
            </plugin>
        </plugins>
    </build>

    <repositories>
        <!-- Hack to force maven to check central first. Maven central is inherited from the superpom,
             but ends up at the end of the list. Though most of the time the artifact is in central,
             Maven tries to download from every other repository and fails before checking central.
             Do not change the id from central2 to central, otherwise the entry will be ignored. -->
        <repository>
            <id>central2</id>
            <name>check central first to avoid a lot of not found warnings</name>
            <url>https://repo1.maven.org/maven2</url>
        </repository>
        <repository>
            <id>conveyal</id>
            <name>conveyal</name>
            <url>https://maven.conveyal.com</url>
        </repository>
        <repository>
            <id>osgeo</id>
            <name>Open Source Geospatial Foundation Repository</name>
            <url>http://download.osgeo.org/webdav/geotools/</url>
        </repository>
        <!-- Needed  for graphql-java-->
        <repository>
            <snapshots>
                <enabled>false</enabled>
            </snapshots>
            <id>bintray-andimarek-graphql-java</id>
            <name>bintray</name>
            <url>https://dl.bintray.com/andimarek/graphql-java</url>
        </repository>
    </repositories>

    <dependencies>
        <dependency>
            <groupId>org.slf4j</groupId>
            <artifactId>slf4j-api</artifactId>
            <version>1.7.12</version>
        </dependency>
        <dependency>
            <groupId>com.fasterxml.jackson.core</groupId>
            <artifactId>jackson-core</artifactId>
            <version>2.6.1</version>
        </dependency>
        <dependency>
            <groupId>com.vividsolutions</groupId>
            <artifactId>jts</artifactId>
            <version>1.13</version>
        </dependency>
        <dependency>
            <groupId>de.grundid.opendatalab</groupId>
            <artifactId>geojson-jackson</artifactId>
            <version>1.5</version>
        </dependency>
        <dependency>
            <groupId>net.sf.trove4j</groupId>
            <artifactId>trove4j</artifactId>
            <version>3.0.3</version>
        </dependency>
        <dependency>
            <groupId>net.sourceforge.javacsv</groupId>
            <artifactId>javacsv</artifactId>
            <version>2.0</version>
        </dependency>
        <dependency>
            <groupId>org.geotools</groupId>
            <artifactId>gt-opengis</artifactId>
            <version>${geotools.version}</version>
        </dependency>
        <dependency>
            <groupId>org.geotools</groupId>
            <artifactId>gt-api</artifactId>
            <version>${geotools.version}</version>
        </dependency>
        <dependency>
            <groupId>org.geotools</groupId>
            <artifactId>gt-shapefile</artifactId>
            <version>${geotools.version}</version>
        </dependency>
        <dependency>
            <groupId>org.geotools</groupId>
            <artifactId>gt-epsg-hsql</artifactId>
            <version>${geotools.version}</version>
        </dependency>
        <dependency>
            <groupId>org.geotools</groupId>
            <artifactId>gt-referencing</artifactId>
            <version>${geotools.version}</version>
        </dependency>
        <dependency>
            <groupId>org.geotools</groupId>
            <artifactId>gt-coverage</artifactId>
            <version>${geotools.version}</version>
        </dependency>
        <dependency>
            <groupId>org.geotools</groupId>
            <artifactId>gt-geojson</artifactId>
            <version>${geotools.version}</version>
        </dependency>
        <dependency>
            <groupId>org.geotools</groupId>
            <artifactId>gt-geotiff</artifactId>
            <version>${geotools.version}</version>
        </dependency>
        <dependency>
            <groupId>org.apache.commons</groupId>
            <artifactId>commons-math3</artifactId>
            <version>3.0</version>
        </dependency>
        <dependency>
            <groupId>com.google.guava</groupId>
            <artifactId>guava</artifactId>
            <version>18.0</version>
        </dependency>
        <dependency>
            <groupId>com.google.protobuf</groupId>
            <artifactId>protobuf-java</artifactId>
            <version>2.6.1</version>
        </dependency>
        <dependency>
            <groupId>com.conveyal</groupId>
            <artifactId>gtfs-lib</artifactId>
            <version>3.0.0</version>
        </dependency>
        <dependency>
            <groupId>com.conveyal</groupId>
            <artifactId>osm-lib</artifactId>
            <version>1.1.1</version>
        </dependency>
        <dependency>
            <groupId>com.amazonaws</groupId>
            <artifactId>aws-java-sdk-s3</artifactId>
            <version>1.11.18</version>
        </dependency>
        <dependency>
            <groupId>com.amazonaws</groupId>
            <artifactId>aws-java-sdk-ec2</artifactId>
            <version>1.11.18</version>
        </dependency>
        <dependency>
            <groupId>com.amazonaws</groupId>
            <artifactId>aws-lambda-java-core</artifactId>
            <version>1.1.0</version>
        </dependency>
        <dependency>
            <groupId>ch.qos.logback</groupId>
            <artifactId>logback-classic</artifactId>
            <version>1.1.3</version>
        </dependency>
        <dependency>
            <groupId>de.ruedigermoeller</groupId>
            <artifactId>fst</artifactId>
            <version>2.34</version>
        </dependency>
        <dependency>
            <groupId>com.amazonaws</groupId>
            <artifactId>aws-java-sdk-sqs</artifactId>
            <version>1.11.18</version>
        </dependency>
        <dependency>
            <groupId>junit</groupId>
            <artifactId>junit</artifactId>
            <version>4.12</version>
            <scope>test</scope>
        </dependency>
        <dependency>
            <groupId>com.graphql-java</groupId>
            <artifactId>graphql-java</artifactId>
            <version>2016-02-19T11-51-00</version>
        </dependency>
        <dependency>
            <groupId>com.sparkjava</groupId>
            <artifactId>spark-core</artifactId>
            <version>2.3</version>
        </dependency>
        <dependency>
            <groupId>com.conveyal</groupId>
            <artifactId>jackson2-geojson</artifactId>
            <version>0.8</version>
        </dependency>
        <dependency>
            <groupId>org.mapdb</groupId>
            <artifactId>elsa</artifactId>
            <version>3.0.0-M5</version>
        </dependency>
        <dependency>
            <groupId>com.axiomalaska</groupId>
            <artifactId>polyline-encoder</artifactId>
            <version>0.1</version>
        </dependency>
    </dependencies>
</project>
>>>>>>> 5e640b88
<|MERGE_RESOLUTION|>--- conflicted
+++ resolved
@@ -1,6 +1,5 @@
-<<<<<<< HEAD
 <project xmlns="http://maven.apache.org/POM/4.0.0" xmlns:xsi="http://www.w3.org/2001/XMLSchema-instance"
-  xsi:schemaLocation="http://maven.apache.org/POM/4.0.0 http://maven.apache.org/maven-v4_0_0.xsd">
+         xsi:schemaLocation="http://maven.apache.org/POM/4.0.0 http://maven.apache.org/maven-v4_0_0.xsd">
   <modelVersion>4.0.0</modelVersion>
 
   <name>r5</name>
@@ -9,9 +8,8 @@
 
   <groupId>com.conveyal</groupId>
   <artifactId>r5</artifactId>
-  <version>3.1.0-SNAPSHOT</version>
+  <version>4.0.0-SNAPSHOT</version>
   <packaging>jar</packaging>
-
   <licenses>
     <license>
       <name>MIT</name>
@@ -116,38 +114,50 @@
         <!-- Create a version of the JAR that includes all dependencies.
              We don't want this to be attached and deployed, but we'll have Travis upload it to S3. -->
         <executions>
-            <execution>
-              <phase>package</phase>
-              <goals><goal>shade</goal></goals>
-              <configuration>
-                <!-- Name the shaded JAR after the git describe string. This makes it uniquely identifiable so we can
-                     run analysis workers with a specific commit or tag of R5. The shaded JAR is not "attached" to
-                     deployments because this will cause it to be renamed to the standard timestamped name and sorted
-                     into a Maven repo directory by version number. -->
-                <finalName>${git.commit.id.describe}</finalName>
-                <transformers>
-                  <transformer implementation="org.apache.maven.plugins.shade.resource.ManifestResourceTransformer">
-                    <manifestEntries>
-                      <Main-Class>com.conveyal.r5.R5Main</Main-Class>
-                    </manifestEntries>
-                  </transformer>
-                  <!-- files overwrite each other and geotools does not function without this.
-                       http://docs.geotools.org/latest/userguide/faq.html#how-do-i-create-an-executable-jar-for-my-geotools-app -->
-                  <transformer implementation="org.apache.maven.plugins.shade.resource.ServicesResourceTransformer" />
-                </transformers>
-                <!-- signature files from included jars cause problems: http://stackoverflow.com/questions/999489 -->
-                <filters>
-                  <filter>
-                    <artifact>*:*</artifact>
-                    <excludes>
-                      <exclude>META-INF/*.SF</exclude>
-                      <exclude>META-INF/*.DSA</exclude>
-                      <exclude>META-INF/*.RSA</exclude>
-                    </excludes>
-                  </filter>
-                </filters>
-              </configuration>
-            </execution>
+          <execution>
+            <phase>package</phase>
+            <goals>
+              <goal>shade</goal>
+            </goals>
+            <configuration>
+              <!-- Name the shaded JAR after the git describe string. This makes it uniquely identifiable so we can
+                   run analysis workers with a specific commit or tag of R5. The shaded JAR is not "attached" to
+                   deployments because this will cause it to be renamed to the standard timestamped name and sorted
+                   into a Maven repo directory by version number. -->
+              <finalName>${git.commit.id.describe}</finalName>
+              <transformers>
+                <transformer
+                        implementation="org.apache.maven.plugins.shade.resource.ManifestResourceTransformer">
+                  <manifestEntries>
+                    <Main-Class>com.conveyal.r5.R5Main</Main-Class>
+                    <!-- The ImageIO lines allow some image reader plugins to work see https://stackoverflow.com/questions/7051603/jai-vendorname-null#18495658 -->
+                    <Specification-Title>Java Advanced Imaging Image I/O Tools</Specification-Title>
+                    <Specification-Version>1.1</Specification-Version>
+                    <Specification-Vendor>Sun Microsystems, Inc.</Specification-Vendor>
+                    <Implementation-Title>com.sun.media.imageio</Implementation-Title>
+                    <Implementation-Version>1.1</Implementation-Version>
+                    <Implementation-Vendor>Sun Microsystems, Inc.</Implementation-Vendor>
+                    <Extension-Name>com.sun.media.imageio</Extension-Name>
+                  </manifestEntries>
+                </transformer>
+                <!-- files overwrite each other and geotools does not function without this.
+                     http://docs.geotools.org/latest/userguide/faq.html#how-do-i-create-an-executable-jar-for-my-geotools-app -->
+                <transformer
+                        implementation="org.apache.maven.plugins.shade.resource.ServicesResourceTransformer"/>
+              </transformers>
+              <!-- signature files from included jars cause problems: http://stackoverflow.com/questions/999489 -->
+              <filters>
+                <filter>
+                  <artifact>*:*</artifact>
+                  <excludes>
+                    <exclude>META-INF/*.SF</exclude>
+                    <exclude>META-INF/*.DSA</exclude>
+                    <exclude>META-INF/*.RSA</exclude>
+                  </excludes>
+                </filter>
+              </filters>
+            </configuration>
+          </execution>
         </executions>
       </plugin>
 
@@ -218,7 +228,8 @@
         <executions>
           <execution>
             <id>sign-artifacts</id>
-            <!-- We sign in the verify phase, which means it will happen for install and deploy but not package. -->
+            <!-- We sign in the verify phase, which means it will happen before install and deploy (the last two phases)
+                 but not before earlier phases like test or package. -->
             <phase>verify</phase>
             <goals>
               <goal>sign</goal>
@@ -407,6 +418,37 @@
       <artifactId>aws-java-sdk-sqs</artifactId>
       <version>1.11.18</version>
     </dependency>
+    <dependency>
+      <groupId>junit</groupId>
+      <artifactId>junit</artifactId>
+      <version>4.12</version>
+      <scope>test</scope>
+    </dependency>
+    <dependency>
+      <groupId>com.graphql-java</groupId>
+      <artifactId>graphql-java</artifactId>
+      <version>2016-02-19T11-51-00</version>
+    </dependency>
+    <dependency>
+      <groupId>com.sparkjava</groupId>
+      <artifactId>spark-core</artifactId>
+      <version>2.3</version>
+    </dependency>
+    <dependency>
+      <groupId>com.conveyal</groupId>
+      <artifactId>jackson2-geojson</artifactId>
+      <version>0.8</version>
+    </dependency>
+    <dependency>
+      <groupId>org.mapdb</groupId>
+      <artifactId>elsa</artifactId>
+      <version>3.0.0-M5</version>
+    </dependency>
+    <dependency>
+      <groupId>com.axiomalaska</groupId>
+      <artifactId>polyline-encoder</artifactId>
+      <version>0.1</version>
+    </dependency>
     <!-- This is used to validate API responses against a JSONSchema. -->
     <dependency>
       <groupId>io.rest-assured</groupId>
@@ -420,13 +462,6 @@
       <version>3.0.3</version>
       <scope>test</scope>
     </dependency>
-    <!-- JUnit is a java testing framework. -->
-    <dependency>
-      <groupId>junit</groupId>
-      <artifactId>junit</artifactId>
-      <version>4.12</version>
-      <scope>test</scope>
-    </dependency>
     <!-- Hamcrest is an assertion library that prints pretty messages when assertions fail -->
     <dependency>
       <groupId>org.hamcrest</groupId>
@@ -439,464 +474,5 @@
       <artifactId>json-path</artifactId>
       <version>2.3.0</version>
     </dependency>
-    <dependency>
-      <groupId>com.graphql-java</groupId>
-      <artifactId>graphql-java</artifactId>
-      <version>2016-02-19T11-51-00</version>
-    </dependency>
-    <dependency>
-      <groupId>com.sparkjava</groupId>
-      <artifactId>spark-core</artifactId>
-      <version>2.3</version>
-   </dependency>
-   <dependency>
-      <groupId>com.conveyal</groupId>
-      <artifactId>jackson2-geojson</artifactId>
-      <version>0.8</version>
-    </dependency>
-    <dependency>
-      <groupId>org.mapdb</groupId>
-      <artifactId>elsa</artifactId>
-      <version>3.0.0-M5</version>
-    </dependency>
-    <dependency>
-      <groupId>com.axiomalaska</groupId>
-      <artifactId>polyline-encoder</artifactId>
-      <version>0.1</version>
-    </dependency>
   </dependencies>
-</project>
-=======
-<project xmlns="http://maven.apache.org/POM/4.0.0" xmlns:xsi="http://www.w3.org/2001/XMLSchema-instance"
-         xsi:schemaLocation="http://maven.apache.org/POM/4.0.0 http://maven.apache.org/maven-v4_0_0.xsd">
-    <modelVersion>4.0.0</modelVersion>
-
-    <name>r5</name>
-    <description>Next-generation fast routing library for spatial analysis applications</description>
-    <url>https://github.com/conveyal/r5</url>
-
-    <groupId>com.conveyal</groupId>
-    <artifactId>r5</artifactId>
-    <version>4.0.0-SNAPSHOT</version>
-    <packaging>jar</packaging>
-    <licenses>
-        <license>
-            <name>MIT</name>
-            <url>https://opensource.org/licenses/MIT</url>
-        </license>
-    </licenses>
-
-    <!-- Developer entries are provided for primary developers.
-   For other contributors, see https://github.com/conveyal/r5/graphs/contributors -->
-    <developers>
-        <developer>
-            <name>Matt Conway</name>
-            <email>mconway@conveyal.com</email>
-            <organization>Conveyal</organization>
-            <organizationUrl>http://conveyal.com/</organizationUrl>
-        </developer>
-        <developer>
-            <name>Andrew Byrd</name>
-            <email>abyrd@conveyal.com</email>
-            <organization>Conveyal</organization>
-            <organizationUrl>http://conveyal.com/</organizationUrl>
-        </developer>
-        <developer>
-            <name>Marko Burjek</name>
-            <email></email>
-            <organization>Kodanta</organization>
-        </developer>
-    </developers>
-
-    <!-- Define where the source code for this project lives -->
-    <scm>
-        <connection>scm:git:https://github.com/conveyal/r5.git</connection>
-        <developerConnection>scm:git:https://github.com/conveyal/r5.git</developerConnection>
-        <url>https://github.com/conveyal/r5</url>
-    </scm>
-
-    <!-- Define some variables to be used elsewhere in the build. -->
-    <properties>
-        <geotools.version>14.0</geotools.version>
-        <project.build.sourceEncoding>UTF-8</project.build.sourceEncoding>
-    </properties>
-
-    <!-- Define where the artifacts produced by this build will be deployed -->
-    <distributionManagement>
-        <!-- We are using Sonatype Nexus Staging instead of Maven Release plugin.
-             Only a snapshot repo should be configured. Releases are done from that snapshot staging repo. -->
-        <snapshotRepository>
-            <id>ossrh</id>
-            <url>https://oss.sonatype.org/content/repositories/snapshots</url>
-        </snapshotRepository>
-    </distributionManagement>
-
-    <build>
-
-        <resources>
-            <resource>
-                <!-- This allows Maven to substitute build and version details into a properties file for use at runtime. -->
-                <directory>src/main/resources</directory>
-                <filtering>true</filtering>
-                <includes>
-                    <include>**/*.properties</include>
-                    <include>worker.sh</include>
-                    <include>debug-plan/**</include>
-                    <include>fares/**</include>
-                </includes>
-            </resource>
-        </resources>
-
-        <plugins>
-
-            <plugin>
-                <groupId>org.apache.maven.plugins</groupId>
-                <artifactId>maven-compiler-plugin</artifactId>
-                <version>3.3</version>
-                <configuration>
-                    <!-- use Java 8 -->
-                    <source>1.8</source>
-                    <target>1.8</target>
-                </configuration>
-            </plugin>
-
-            <plugin>
-                <groupId>pl.project13.maven</groupId>
-                <artifactId>git-commit-id-plugin</artifactId>
-                <version>2.2.1</version>
-                <executions>
-                    <execution>
-                        <goals>
-                            <goal>revision</goal>
-                        </goals>
-                    </execution>
-                </executions>
-                <configuration>
-                    <dotGitDirectory>${project.basedir}/.git</dotGitDirectory>
-                </configuration>
-            </plugin>
-
-            <plugin>
-                <groupId>org.apache.maven.plugins</groupId>
-                <artifactId>maven-shade-plugin</artifactId>
-                <version>2.2</version>
-                <!-- Create a version of the JAR that includes all dependencies.
-                     We don't want this to be attached and deployed, but we'll have Travis upload it to S3. -->
-                <executions>
-                    <execution>
-                        <phase>package</phase>
-                        <goals>
-                            <goal>shade</goal>
-                        </goals>
-                        <configuration>
-                            <!-- Name the shaded JAR after the git describe string. This makes it uniquely identifiable so we can
-                                 run analysis workers with a specific commit or tag of R5. The shaded JAR is not "attached" to
-                                 deployments because this will cause it to be renamed to the standard timestamped name and sorted
-                                 into a Maven repo directory by version number. -->
-                            <finalName>${git.commit.id.describe}</finalName>
-                            <transformers>
-                                <transformer
-                                        implementation="org.apache.maven.plugins.shade.resource.ManifestResourceTransformer">
-                                    <manifestEntries>
-                                        <Main-Class>com.conveyal.r5.R5Main</Main-Class>
-                                        <!-- The ImageIO lines allow some image reader plugins to work see https://stackoverflow.com/questions/7051603/jai-vendorname-null#18495658 -->
-                                        <Specification-Title>Java Advanced Imaging Image I/O Tools</Specification-Title>
-                                        <Specification-Version>1.1</Specification-Version>
-                                        <Specification-Vendor>Sun Microsystems, Inc.</Specification-Vendor>
-                                        <Implementation-Title>com.sun.media.imageio</Implementation-Title>
-                                        <Implementation-Version>1.1</Implementation-Version>
-                                        <Implementation-Vendor>Sun Microsystems, Inc.</Implementation-Vendor>
-                                        <Extension-Name>com.sun.media.imageio</Extension-Name>
-                                    </manifestEntries>
-                                </transformer>
-                                <!-- files overwrite each other and geotools does not function without this.
-                                     http://docs.geotools.org/latest/userguide/faq.html#how-do-i-create-an-executable-jar-for-my-geotools-app -->
-                                <transformer
-                                        implementation="org.apache.maven.plugins.shade.resource.ServicesResourceTransformer"/>
-                            </transformers>
-                            <!-- signature files from included jars cause problems: http://stackoverflow.com/questions/999489 -->
-                            <filters>
-                                <filter>
-                                    <artifact>*:*</artifact>
-                                    <excludes>
-                                        <exclude>META-INF/*.SF</exclude>
-                                        <exclude>META-INF/*.DSA</exclude>
-                                        <exclude>META-INF/*.RSA</exclude>
-                                    </excludes>
-                                </filter>
-                            </filters>
-                        </configuration>
-                    </execution>
-                </executions>
-            </plugin>
-
-            <plugin>
-                <!-- Recommended way to deploy to OSSRH -->
-                <groupId>org.sonatype.plugins</groupId>
-                <artifactId>nexus-staging-maven-plugin</artifactId>
-                <version>1.6.7</version>
-                <extensions>true</extensions>
-                <configuration>
-                    <serverId>ossrh</serverId>
-                    <nexusUrl>https://oss.sonatype.org/</nexusUrl>
-                    <!-- Release versions will be synced to Maven Central automatically. -->
-                    <autoReleaseAfterClose>true</autoReleaseAfterClose>
-                </configuration>
-            </plugin>
-
-            <plugin>
-                <!-- Allow attaching Javadoc during releases -->
-                <groupId>org.apache.maven.plugins</groupId>
-                <artifactId>maven-javadoc-plugin</artifactId>
-                <version>2.10.4</version>
-                <configuration>
-                    <!-- Turn off Java 8 strict Javadoc checking -->
-                    <additionalparam>-Xdoclint:none</additionalparam>
-                    <tags>
-                        <tag>
-                            <name>notnull</name>
-                            <placement>a</placement>
-                            <head>Not null</head>
-                        </tag>
-                        <tag>
-                            <name>default</name>
-                            <placement>a</placement>
-                            <head>Default:</head>
-                        </tag>
-                    </tags>
-                </configuration>
-                <executions>
-                    <!-- Compress Javadoc into JAR and include that JAR when deploying. -->
-                    <execution>
-                        <id>attach-javadocs</id>
-                        <goals>
-                            <goal>jar</goal>
-                        </goals>
-                    </execution>
-                </executions>
-            </plugin>
-
-            <plugin>
-                <!-- Include zipped source code in releases -->
-                <groupId>org.apache.maven.plugins</groupId>
-                <artifactId>maven-source-plugin</artifactId>
-                <executions>
-                    <execution>
-                        <id>attach-sources</id>
-                        <goals>
-                            <goal>jar-no-fork</goal>
-                        </goals>
-                    </execution>
-                </executions>
-            </plugin>
-
-            <plugin>
-                <groupId>org.apache.maven.plugins</groupId>
-                <artifactId>maven-gpg-plugin</artifactId>
-                <version>1.5</version>
-                <executions>
-                    <execution>
-                        <id>sign-artifacts</id>
-                        <!-- We sign in the verify phase, which means it will happen before install and deploy (the last two phases)
-                             but not before earlier phases like test or package. -->
-                        <phase>verify</phase>
-                        <goals>
-                            <goal>sign</goal>
-                        </goals>
-                    </execution>
-                </executions>
-            </plugin>
-        </plugins>
-    </build>
-
-    <repositories>
-        <!-- Hack to force maven to check central first. Maven central is inherited from the superpom,
-             but ends up at the end of the list. Though most of the time the artifact is in central,
-             Maven tries to download from every other repository and fails before checking central.
-             Do not change the id from central2 to central, otherwise the entry will be ignored. -->
-        <repository>
-            <id>central2</id>
-            <name>check central first to avoid a lot of not found warnings</name>
-            <url>https://repo1.maven.org/maven2</url>
-        </repository>
-        <repository>
-            <id>conveyal</id>
-            <name>conveyal</name>
-            <url>https://maven.conveyal.com</url>
-        </repository>
-        <repository>
-            <id>osgeo</id>
-            <name>Open Source Geospatial Foundation Repository</name>
-            <url>http://download.osgeo.org/webdav/geotools/</url>
-        </repository>
-        <!-- Needed  for graphql-java-->
-        <repository>
-            <snapshots>
-                <enabled>false</enabled>
-            </snapshots>
-            <id>bintray-andimarek-graphql-java</id>
-            <name>bintray</name>
-            <url>https://dl.bintray.com/andimarek/graphql-java</url>
-        </repository>
-    </repositories>
-
-    <dependencies>
-        <dependency>
-            <groupId>org.slf4j</groupId>
-            <artifactId>slf4j-api</artifactId>
-            <version>1.7.12</version>
-        </dependency>
-        <dependency>
-            <groupId>com.fasterxml.jackson.core</groupId>
-            <artifactId>jackson-core</artifactId>
-            <version>2.6.1</version>
-        </dependency>
-        <dependency>
-            <groupId>com.vividsolutions</groupId>
-            <artifactId>jts</artifactId>
-            <version>1.13</version>
-        </dependency>
-        <dependency>
-            <groupId>de.grundid.opendatalab</groupId>
-            <artifactId>geojson-jackson</artifactId>
-            <version>1.5</version>
-        </dependency>
-        <dependency>
-            <groupId>net.sf.trove4j</groupId>
-            <artifactId>trove4j</artifactId>
-            <version>3.0.3</version>
-        </dependency>
-        <dependency>
-            <groupId>net.sourceforge.javacsv</groupId>
-            <artifactId>javacsv</artifactId>
-            <version>2.0</version>
-        </dependency>
-        <dependency>
-            <groupId>org.geotools</groupId>
-            <artifactId>gt-opengis</artifactId>
-            <version>${geotools.version}</version>
-        </dependency>
-        <dependency>
-            <groupId>org.geotools</groupId>
-            <artifactId>gt-api</artifactId>
-            <version>${geotools.version}</version>
-        </dependency>
-        <dependency>
-            <groupId>org.geotools</groupId>
-            <artifactId>gt-shapefile</artifactId>
-            <version>${geotools.version}</version>
-        </dependency>
-        <dependency>
-            <groupId>org.geotools</groupId>
-            <artifactId>gt-epsg-hsql</artifactId>
-            <version>${geotools.version}</version>
-        </dependency>
-        <dependency>
-            <groupId>org.geotools</groupId>
-            <artifactId>gt-referencing</artifactId>
-            <version>${geotools.version}</version>
-        </dependency>
-        <dependency>
-            <groupId>org.geotools</groupId>
-            <artifactId>gt-coverage</artifactId>
-            <version>${geotools.version}</version>
-        </dependency>
-        <dependency>
-            <groupId>org.geotools</groupId>
-            <artifactId>gt-geojson</artifactId>
-            <version>${geotools.version}</version>
-        </dependency>
-        <dependency>
-            <groupId>org.geotools</groupId>
-            <artifactId>gt-geotiff</artifactId>
-            <version>${geotools.version}</version>
-        </dependency>
-        <dependency>
-            <groupId>org.apache.commons</groupId>
-            <artifactId>commons-math3</artifactId>
-            <version>3.0</version>
-        </dependency>
-        <dependency>
-            <groupId>com.google.guava</groupId>
-            <artifactId>guava</artifactId>
-            <version>18.0</version>
-        </dependency>
-        <dependency>
-            <groupId>com.google.protobuf</groupId>
-            <artifactId>protobuf-java</artifactId>
-            <version>2.6.1</version>
-        </dependency>
-        <dependency>
-            <groupId>com.conveyal</groupId>
-            <artifactId>gtfs-lib</artifactId>
-            <version>3.0.0</version>
-        </dependency>
-        <dependency>
-            <groupId>com.conveyal</groupId>
-            <artifactId>osm-lib</artifactId>
-            <version>1.1.1</version>
-        </dependency>
-        <dependency>
-            <groupId>com.amazonaws</groupId>
-            <artifactId>aws-java-sdk-s3</artifactId>
-            <version>1.11.18</version>
-        </dependency>
-        <dependency>
-            <groupId>com.amazonaws</groupId>
-            <artifactId>aws-java-sdk-ec2</artifactId>
-            <version>1.11.18</version>
-        </dependency>
-        <dependency>
-            <groupId>com.amazonaws</groupId>
-            <artifactId>aws-lambda-java-core</artifactId>
-            <version>1.1.0</version>
-        </dependency>
-        <dependency>
-            <groupId>ch.qos.logback</groupId>
-            <artifactId>logback-classic</artifactId>
-            <version>1.1.3</version>
-        </dependency>
-        <dependency>
-            <groupId>de.ruedigermoeller</groupId>
-            <artifactId>fst</artifactId>
-            <version>2.34</version>
-        </dependency>
-        <dependency>
-            <groupId>com.amazonaws</groupId>
-            <artifactId>aws-java-sdk-sqs</artifactId>
-            <version>1.11.18</version>
-        </dependency>
-        <dependency>
-            <groupId>junit</groupId>
-            <artifactId>junit</artifactId>
-            <version>4.12</version>
-            <scope>test</scope>
-        </dependency>
-        <dependency>
-            <groupId>com.graphql-java</groupId>
-            <artifactId>graphql-java</artifactId>
-            <version>2016-02-19T11-51-00</version>
-        </dependency>
-        <dependency>
-            <groupId>com.sparkjava</groupId>
-            <artifactId>spark-core</artifactId>
-            <version>2.3</version>
-        </dependency>
-        <dependency>
-            <groupId>com.conveyal</groupId>
-            <artifactId>jackson2-geojson</artifactId>
-            <version>0.8</version>
-        </dependency>
-        <dependency>
-            <groupId>org.mapdb</groupId>
-            <artifactId>elsa</artifactId>
-            <version>3.0.0-M5</version>
-        </dependency>
-        <dependency>
-            <groupId>com.axiomalaska</groupId>
-            <artifactId>polyline-encoder</artifactId>
-            <version>0.1</version>
-        </dependency>
-    </dependencies>
-</project>
->>>>>>> 5e640b88
+</project>