--- conflicted
+++ resolved
@@ -63,11 +63,4 @@
         return pointSets;
     }
 
-<<<<<<< HEAD
-    @Override
-    public PerTargetPropagater.TravelTimeReducer getTravelTimeReducer(TransportNetwork network) {
-        return new TravelTimeSurfaceReducer(this, network);
-    }
-=======
->>>>>>> af85bd67
 }