package com.conveyal.r5.analyst.cluster;

import com.amazonaws.regions.Region;
import com.amazonaws.regions.Regions;
import com.amazonaws.services.s3.AmazonS3;
import com.amazonaws.services.s3.AmazonS3Client;
import com.conveyal.r5.OneOriginResult;
import com.conveyal.r5.analyst.GridCache;
import com.conveyal.r5.analyst.TravelTimeComputer;
import com.conveyal.r5.analyst.error.ScenarioApplicationException;
import com.conveyal.r5.analyst.error.TaskError;
import com.conveyal.r5.common.JsonUtilities;
import com.conveyal.r5.common.R5Version;
import com.conveyal.r5.multipoint.MultipointMetadata;
import com.fasterxml.jackson.core.JsonProcessingException;
import com.fasterxml.jackson.core.type.TypeReference;
import org.apache.http.HttpEntity;
import org.apache.http.HttpResponse;
import org.apache.http.client.HttpClient;
import org.apache.http.client.methods.HttpPost;
import org.apache.http.config.SocketConfig;
import org.apache.http.conn.HttpHostConnectException;
import org.apache.http.impl.client.HttpClients;
import org.apache.http.impl.conn.PoolingHttpClientConnectionManager;
import org.apache.http.util.EntityUtils;
import com.conveyal.r5.transit.TransportNetwork;
import com.conveyal.r5.transit.TransportNetworkCache;
import org.eclipse.jetty.http.HttpStatus;
import org.slf4j.Logger;
import org.slf4j.LoggerFactory;

import java.io.*;
import java.net.SocketTimeoutException;
import java.time.LocalDateTime;
import java.time.format.DateTimeFormatter;
import java.util.*;
import java.util.concurrent.BlockingQueue;
import java.util.concurrent.LinkedBlockingQueue;
import java.util.concurrent.RejectedExecutionException;
import java.util.concurrent.ThreadPoolExecutor;
import java.util.concurrent.TimeUnit;

/**
 * This is a main class run by worker machines in our Analysis computation cluster.
 * It polls a broker requesting work over HTTP, telling the broker what networks and scenarios it has loaded.
 * When it receives some work from the broker it does the necessary work and returns the results back to the front
 * end via the broker.
 *
 * The worker can poll for work over two different channels. One is for large asynchronous batch jobs, the other is
 * intended for interactive single point requests that should return as fast as possible.
 *
 * TODO rename AnalysisWorker
 */
public class AnalystWorker implements Runnable {

    /**
     * Worker ID - just a random ID so we can differentiate machines used for computation.
     * Useful to isolate the logs from a particular machine, as well as to evaluate any
     * variation in performance coming from variation in the performance of the underlying
     * VMs.
     *
     * This needs to be static so the logger can access it; see the static member class
     * WorkerIdDefiner. A side effect is that only one worker can run in a given JVM. It also
     * needs to be defined before the logger is defined, so that it is initialized before the
     * logger is.
     *
     * TODO use the per-thread slf4j ID feature
     * Actually by setting the thread name / creating a new thread maybe we can get around this somehow.
     */
    public static final String machineId = UUID.randomUUID().toString().replaceAll("-", "");

    private static final Logger LOG = LoggerFactory.getLogger(AnalystWorker.class);

    private static final String DEFAULT_BROKER_ADDRESS = "localhost";

    private static final String DEFAULT_BROKER_PORT = "7070";

    public static final int POLL_WAIT_SECONDS = 10;

    /** Keeps some TransportNetworks around, lazy-loading or lazy-building them. */
    final TransportNetworkCache transportNetworkCache;

    /**
     * If this value is non-negative, the worker will not actually do any work. It will just report all tasks
     * as completed immediately, but will fail to do so on the given percentage of tasks. This is used in testing task
     * re-delivery and overall broker sanity.
     */
    public int dryRunFailureRate = -1;

    /** How long (minimum, in milliseconds) should this worker stay alive after processing a single-point task. */
    public static final int SINGLE_KEEPALIVE_MINUTES = 30;

    /** How long (minimum, in milliseconds) should this worker stay alive after processing a regional job task. */
    public static final int REGIONAL_KEEPALIVE_MINUTES = 1;

    /** Whether this worker should shut down automatically when idle. */
    public final boolean autoShutdown;

    long startupTime, nextShutdownCheckTime;

    public static final Random random = new Random();

    /** The common root of all API URLs contacted by this worker, e.g. http://localhost:7070/api/ */
    protected String brokerBaseUrl;

    /** The HTTP client the worker uses to contact the broker and fetch regional analysis tasks. */
    static final HttpClient httpClient = makeHttpClient();

    /**
     * The results of finished work accumulate here, and will be sent in batches back to the broker.
     * All access to this field should be synchronized since it will is written to by multiple threads.
     * We don't want to just wrap it in a SynchronizedList because we need an atomic copy-and-empty operation.
     */
    private List<RegionalWorkResult> workResults = new ArrayList<>();


    /**
     * This has been pulled out into a method so the broker can also make a similar http client.
     */
    public static HttpClient makeHttpClient () {
        PoolingHttpClientConnectionManager mgr = new PoolingHttpClientConnectionManager();
        mgr.setDefaultMaxPerRoute(20);
        int timeout = 10 * 1000; // TODO should this be a symbolic constant such as POLL_WAIT_SECONDS ?
        SocketConfig cfg = SocketConfig.custom()
                .setSoTimeout(timeout)
                .build();
        mgr.setDefaultSocketConfig(cfg);
        return HttpClients.custom()
                .setConnectionManager(mgr)
                .build();
    }

    GridCache gridCache;

    // Clients for communicating with Amazon web services
    AmazonS3 s3;

    /** The transport network this worker already has loaded, and therefore prefers to work on. */
    String networkId = null;

    /** Information about the EC2 instance (if any) this worker is running on. */
    EC2Info ec2info;

    /**
     * The time the last single point task was processed, in milliseconds since the epoch.
     * Used to check if the machine should be shut down.
     */
    protected long lastSinglePointTime = 0;

    /**
     * The time the last regional task was processed, in milliseconds since the epoch.
     * Used to check if the machine should be shut down.
     */
    protected long lastRegionalTaskTime = 0;

    /** If true Analyst is running locally, do not use internet connection and remote services such as S3. */
    private boolean workOffline;

    /**
     * A queue to hold a backlog of regional analysis tasks.
     * This avoids "slow joiner" syndrome where we wait to poll for more work until all N fetched tasks have finished,
     * but one of the tasks takes much longer than all the rest.
     * This should be long enough to hold all that have come in - we don't need to block on polling the manager.
     */
    private ThreadPoolExecutor regionalTaskExecutor;

    /** The HTTP server that receives single-point requests. */
    private spark.Service sparkHttpService;

    public static AnalystWorker forConfig (Properties config) {
        // FIXME why is there a separate configuration parsing section here? Why not always make the cache base on the configuration?
        boolean workOffline = Boolean.parseBoolean(config.getProperty("work-offline", "false"));
        String graphsBucket = workOffline ? null : config.getProperty("graphs-bucket");
        String graphDirectory = config.getProperty("cache-dir", "cache/graphs");
        TransportNetworkCache cache = new TransportNetworkCache(graphsBucket, new File(graphDirectory));
        return new AnalystWorker(config, cache);
    }

    public AnalystWorker(Properties config, TransportNetworkCache cache) {
        // print out date on startup so that CloudWatch logs has a unique fingerprint
        LOG.info("Analyst worker {} starting at {}", machineId,
                LocalDateTime.now().format(DateTimeFormatter.ISO_DATE_TIME));

        // PARSE THE CONFIGURATION TODO move configuration parsing into a separate method.

        // First, check whether we are running Analyst offline.
        workOffline = Boolean.parseBoolean(config.getProperty("work-offline", "false"));
        if (workOffline) {
            LOG.info("Working offline. Avoiding internet connections and hosted services.");
        }

        {
            String brokerAddress = config.getProperty("broker-address", DEFAULT_BROKER_ADDRESS);
            String brokerPort = config.getProperty("broker-port", DEFAULT_BROKER_PORT);
            this.brokerBaseUrl = String.format("http://%s:%s/api", brokerAddress, brokerPort);
        }

        // set the initial graph affinity of this worker (if it is not in the config file it will be
        // set to null, i.e. no graph affinity)
        // we don't actually build the graph now; this is just a hint to the broker as to what
        // graph this machine was intended to analyze.
        this.networkId = config.getProperty("initial-graph-id");

        this.gridCache = new GridCache(config.getProperty("pointsets-bucket"));
        this.transportNetworkCache = cache;
        this.autoShutdown = Boolean.parseBoolean(config.getProperty("auto-shutdown", "false"));

        // Consider shutting this worker down once per hour, starting 55 minutes after it started up.
        startupTime = System.currentTimeMillis();
        nextShutdownCheckTime = startupTime + 55 * 60 * 1000;

        // Discover information about what EC2 instance / region we're running on, if any.
        // If the worker isn't running in Amazon EC2, then region will be unknown so fall back on a default, because
        // the new request signing v4 requires you to know the region where the S3 objects are.
        ec2info = new EC2Info();
        if (!workOffline) {
            ec2info.fetchMetadata();
        }
        if (ec2info.region == null) {
            // We're working offline and/or not running on EC2. Set a default region rather than detecting one.
            ec2info.region = Regions.EU_WEST_1.getName();
        }

        // When creating the S3 and SQS clients use the default credentials chain.
        // This will check environment variables and ~/.aws/credentials first, then fall back on
        // the auto-assigned IAM role if this code is running on an EC2 instance.
        // http://docs.aws.amazon.com/AWSSdkDocsJava/latest/DeveloperGuide/java-dg-roles.html
        s3 = new AmazonS3Client();
        s3.setRegion(Region.getRegion(Regions.fromName(ec2info.region)));
    }

    /**
     * Consider shutting down if enough time has passed.
     * The strategy depends on the fact that we are billed by the hour for EC2 machines.
     * We only need to consider shutting them down once an hour. Leaving them alive for the rest of the hour provides
     * immediate compute capacity in case someone starts another job.
     * So a few minutes before each hour of uptime has elapsed, we check how long the machine has been idle.
     */
    public void considerShuttingDown() {
        long now = System.currentTimeMillis();
        if (now > nextShutdownCheckTime && autoShutdown) {
            // Check again exactly one hour later (assumes billing in one-hour increments)
            nextShutdownCheckTime += 60 * 60 * 1000;
            if (now > lastSinglePointTime + (SINGLE_KEEPALIVE_MINUTES * 60 * 1000) &&
                now > lastRegionalTaskTime + (REGIONAL_KEEPALIVE_MINUTES * 60 * 1000)) {
                LOG.info("Machine has been idle for at least {} minutes (single point) and {} minutes (regional), " +
                        "shutting down.", SINGLE_KEEPALIVE_MINUTES, REGIONAL_KEEPALIVE_MINUTES);
                // Stop accepting any new single-point requests while shutdown is happening.
                // TODO maybe actively tell the broker this worker is shutting down.
                sparkHttpService.stop();
                try {
                    Process process = new ProcessBuilder("sudo", "/sbin/shutdown", "-h", "now").start();
                    process.waitFor();
                } catch (Exception ex) {
                    LOG.error("Unable to terminate worker", ex);
                    // TODO email us or something
                } finally {
                    System.exit(0);
                }
            }
        }

    }

    /**
     * This is the main worker event loop which fetches tasks from a broker and schedules them for execution.
     */
    @Override
    public void run() {

        // Create executors with up to one thread per processor.
        // The default task rejection policy is "Abort".
        int availableProcessors = Runtime.getRuntime().availableProcessors();
        BlockingQueue<Runnable> taskQueue = new LinkedBlockingQueue<>(availableProcessors * 2);
        regionalTaskExecutor = new ThreadPoolExecutor(1, availableProcessors, 60, TimeUnit.SECONDS, taskQueue);

        // If an initial graph ID was provided in the config file, build or load that TransportNetwork on startup.
        // Pre-loading the graph is necessary because if the graph is not cached it can take several
        // minutes to build it. Even if the graph is cached, reconstructing the indices and stop trees
        // can take a while. The UI times out after 30 seconds, so the broker needs to return a response to tell it
        // to try again later within that timespan. The broker can't do that after it's sent a task to a worker,
        // so the worker needs to not come online until it's ready to process requests.
        if (networkId != null) {
            LOG.info("Pre-loading or building network with ID {}", networkId);
            if (transportNetworkCache.getNetwork(networkId) == null) {
                LOG.error("Failed to pre-load transport network {}", networkId);
            } else {
                LOG.info("Done pre-loading network {}", networkId);
            }
        }

        // Before we go into an endless loop polling for regional tasks that can be computed asynchronously, start a
        // single-endpoint web server on this worker to receive single-point requests that must be handled immediately.
        // Trying out the new Spark syntax for non-static configuration.
        sparkHttpService = spark.Service.ignite()
            .port(7080)
            .threadPool(10);
        sparkHttpService.post("/single", new AnalysisWorkerController(this)::handleSinglePoint);

        // Main polling loop to fill the regional work queue.
        // You'd think the ThreadPoolExecutor could just block when the blocking queue is full, but apparently
        // people all over the world have been jumping through hoops to try to achieve this simple behavior
        // with no real success, at least without writing bug and deadlock-prone custom executor services.
        // Two alternative approaches are trying to keep the queue full and waiting for the queue to be almost empty.
        // To keep the queue full, we repeatedly try to add each task to the queue, pausing and retrying when
        // it's full. To wait until it's almost empty, we could use wait() in a loop and notify() as tasks are handled.
        // see https://stackoverflow.com/a/15185004/778449
        while (true) {
            List<AnalysisTask> tasks = getSomeWork();
            if (tasks == null || tasks.isEmpty()) {
                // Either there was no work, or some kind of error occurred.
                considerShuttingDown();
                LOG.info("Polling the broker did not yield any regional tasks. Sleeping {} sec.", POLL_WAIT_SECONDS);
                sleepSeconds(POLL_WAIT_SECONDS);
                continue;
            }
            for (AnalysisTask task : tasks) {
                while (true) {
                    try {
                        // TODO define non-anonymous runnable class to instantiate here
                        regionalTaskExecutor.execute(() -> this.handleOneRequest(task));
                        break;
                    } catch (RejectedExecutionException e) {
                        // Queue is full, wait a bit and try to feed it more tasks.
                        sleepSeconds(1);
                    }
                }
            }
        }
    }

    /**
     * Bypass idiotic java checked exceptions.
     */
    public void sleepSeconds (int seconds) {
        try {
            Thread.sleep(seconds * 1000);
        } catch (InterruptedException e) {
            Thread.currentThread().interrupt();
        }
    }

    /**
     * This is the callback that processes a single task and returns the results upon completion.
     * It may be called several times simultaneously on different executor threads.
     * This returns a byte array but only for single point requests at this point.
     */
    protected byte[] handleOneRequest(AnalysisTask request) {
        // Record the fact that the worker is busy so it won't shut down.
        lastRegionalTaskTime = System.currentTimeMillis();
        if (dryRunFailureRate >= 0) {
            // This worker is running in test mode.
            // It should report all work as completed without actually doing anything,
            // but will fail a certain percentage of the time.
            // TODO sleep and generate work result in another method
            try {
                Thread.sleep(random.nextInt(5000) + 1000);
            } catch (InterruptedException e) {
                e.printStackTrace();
            }
            if (random.nextInt(100) >= dryRunFailureRate) {
                RegionalWorkResult workResult = new RegionalWorkResult(request.jobId, request.taskId, 1, 1, 1);
                synchronized (workResults) {
                    workResults.add(workResult);
                }
            } else {
                LOG.info("Intentionally failing to complete task for testing purposes {}", request.taskId);
            }
            return null;
        }

        try {
            long startTime = System.currentTimeMillis();
            LOG.info("Handling message {}", request.toString());
            long graphStartTime = System.currentTimeMillis();
            // Get the graph object for the ID given in the task, fetching inputs and building as needed.
            // All requests handled together are for the same graph, and this call is synchronized so the graph will
            // only be built once.
            // Record graphId so we "stick" to this same graph on subsequent polls.
            // TODO allow for a list of multiple cached TransitNetworks.
            networkId = request.graphId;
            // TODO fetch the scenario-applied transportNetwork out here, maybe using OptionalResult instead of exceptions
            TransportNetwork transportNetwork = null;
            try {
                // FIXME ideally we should just be passing the scenario object into this function, and another separate function should get the scenario object from the task.
                transportNetwork = transportNetworkCache.getNetworkForScenario(networkId, request);
            } catch (ScenarioApplicationException scenarioException) {
                // Handle exceptions specifically representing a failure to apply the scenario.
                // These exceptions can be turned into structured JSON.
                // Report the error back to the broker, which can then pass it back out to the client.
                // Any other kinds of exceptions will be caught by the outer catch clause
                reportTaskErrors(request.taskId, HttpStatus.BAD_REQUEST_400, scenarioException.taskErrors);
                return null;
            }

<<<<<<< HEAD
            // FIXME Single and regional tasks are now handled almost identically here. Only the gzipping is different, and that's handled in the caller.
=======
            // If we are generating a static site, there must be a single metadata file for an entire batch of results.
            // Arbitrarily we create this metadata as part of the first task in the job.
            if (request instanceof RegionalTask) {
                // TODO with new broker that numbers tasks inside a job, use request.taskId == 0
                if (request.makeStaticSite && ((RegionalTask)request).x == 0 && ((RegionalTask)request).y == 0) {
                    MultipointMetadata mm = new MultipointMetadata(request, transportNetwork);
                    LOG.info("This is the first task in a job that will produce a static site. Writing shared metadata.");
                    mm.write();
                }
            }

>>>>>>> af85bd67
            TravelTimeComputer computer = new TravelTimeComputer(request, transportNetwork, gridCache);
            // FIXME complete weirdness: regional result is returned from method but single point is written directly to outputstream.
            TravelTimeComputerResult computerResult = computer.compute();
            if (request.isHighPriority()) {
<<<<<<< HEAD
                // This is a single point task.
                // We want to gzip the data before sending it back to the broker.
                // Compression ratios here are extreme (100x is not uncommon).
                // We had many connection reset by peer, buffer overflows on large files.
                // Handle gzipping with HTTP headers
                return computerResult.travelTimesFromOrigin;
            } else {
                // This is a regional task.
                // These used to be returned via an SQS queue. Now returning directly to the backend in batches during
                // polling. The SQS queue was probably just working around server IO speed problems caused by AWS IOPS
                // limits. Use of a byte array output stream here is a bit redundant since the grid writer already has
                // a byte array in it.
                synchronized (workResults) {
                    workResults.add(computerResult.accessibilityValuesAtOrigin);
                }
                return null;
=======
                PipedInputStream pis = new PipedInputStream();
                // gzip the data before sending it to the broker. Compression ratios here are extreme (100x is not uncommon)
                // so this will help avoid broken pipes, connection reset by peer, buffer overflows, etc. since these types
                // of errors are more common on large files.
                GZIPOutputStream pos = new GZIPOutputStream(new PipedOutputStream(pis));
                finishPriorityTask(request, pis, "application/octet-stream", "gzip");
                OneOriginResult oneOriginResult = computer.computeTravelTimes();
                oneOriginResult.writeTravelTimes(pos, transportNetwork.scenarioApplicationWarnings);
                pos.close();
            } else {
                // not a high priority task, will not be returned via high-priority channel but rather via an SQS
                // queue or using MultipointDataStore. Explicitly delete the task when done if there have been no exceptions thrown.
                // TODO: for static sites, if task.makeStaticSite is true call the travel time writer with no outputstream.
                OneOriginResult oneOriginResult = computer.computeTravelTimes();
                oneOriginResult.accessibilityToSqs();
                deleteRequest(request);
>>>>>>> af85bd67
            }
        } catch (Exception ex) {
            // Catch any exceptions that were not handled by more specific catch clauses above.
            // This ensures that some form of error message is passed all the way back up to the web UI.
            TaskError taskError = new TaskError(ex);
            LOG.error("An error occurred while routing: {}", ex.toString());
            ex.printStackTrace();
            reportTaskErrors(request.taskId, HttpStatus.INTERNAL_SERVER_ERROR_500, Arrays.asList(taskError));
            return null;
        }
    }

    /**
     * @return null if no work could be fetched.
     */
    public List<AnalysisTask> getSomeWork () {
        // Run a POST task (poll for work)
        // The graph and r5 commit of this worker are indicated in the task body.
        // TODO return any work results in this same call
        String url = brokerBaseUrl + "/dequeue"; // TODO rename to "poll" since this does more than dequeue
        HttpPost httpPost = new HttpPost(url);
        WorkerStatus workerStatus = new WorkerStatus();
        workerStatus.loadStatus(this);
        // Include completed work results when polling the backend.
        // Atomically copy the list of work results and clear it out while blocking writes from other threads.
        synchronized (workResults) {
            workerStatus.results = new ArrayList<>(workResults);
            workResults.clear();
        }
        httpPost.setEntity(JsonUtilities.objectToJsonHttpEntity(workerStatus));
        try {
            HttpResponse response = httpClient.execute(httpPost);
            HttpEntity entity = response.getEntity();
            if (response.getStatusLine().getStatusCode() == 204) {
                // No work to do.
                return null;
            }
            if (entity == null) {
                return null;
            }
            if (response.getStatusLine().getStatusCode() != 200) {
                // TODO log errors!
                EntityUtils.consumeQuietly(entity);
                return null;
            }
            // Use the lenient object mapper here in case the broker belongs to a newer
            return JsonUtilities.lenientObjectMapper.readValue(entity.getContent(), new TypeReference<List<AnalysisTask>>() {});
        } catch (JsonProcessingException e) {
            LOG.error("JSON processing exception while getting work", e);
        } catch (SocketTimeoutException stex) {
            LOG.debug("Socket timeout while waiting to receive work.");
        } catch (HttpHostConnectException ce) {
            LOG.error("Broker refused connection.");
        } catch (IOException e) {
            LOG.error("IO exception while getting work", e);
        }
        return null;

    }

    /**
     * Report to the broker that the task taskId could not be processed due to errors.
     * The broker should then pass the errors back up to the client that enqueued that task.
     * That objects are always the same type (TaskError) so the client knows what to expect.
     */
    public void reportTaskErrors(int taskId, int httpStatusCode, List<TaskError> taskErrors) {
        String url = brokerBaseUrl + String.format("/complete/%d/%s", httpStatusCode, taskId);
        try {
            HttpPost httpPost = new HttpPost(url);
            httpPost.setHeader("Content-type", "application/json");
            httpPost.setEntity(JsonUtilities.objectToJsonHttpEntity(taskErrors));
            // Send the JSON serialized error object to the broker.
            HttpResponse response = httpClient.execute(httpPost);
            // Tell the http client library that we won't do anything with the broker's response, allowing connection reuse.
            EntityUtils.consumeQuietly(response.getEntity());
        } catch (Exception e) {
            LOG.error("An exception occurred while attempting to report an error to the broker:\n" + e.getStackTrace());
        }
    }

    /**
     * Requires a worker configuration, which is a Java Properties file with the following
     * attributes.
     *
     * broker-address               address of the broker, without protocol or port
     * broker-port                  port broker is running on, default 80.
     * graphs-bucket                S3 bucket in which graphs are stored.
     * pointsets-bucket             S3 bucket in which pointsets are stored
     * auto-shutdown                Should this worker shut down its machine if it is idle (e.g. on throwaway cloud instances)
     * statistics-queue             SQS queue to which to send statistics (optional)
     * initial-graph-id             The graph ID for this worker to start on
     */
    public static void main(String[] args) {
        LOG.info("Starting R5 Analyst Worker version {}", R5Version.version);
        LOG.info("R5 commit is {}", R5Version.commit);
        LOG.info("R5 describe is {}", R5Version.describe);

        String configFileName = "worker.conf";
        if (args.length > 0) {
            configFileName = args[0];
        }
        Properties config = new Properties();
        try (InputStream configInputStream = new FileInputStream(new File(configFileName))) {
            config.load(configInputStream);
        } catch (Exception e) {
            LOG.error("Error loading worker configuration, shutting down. " + e.toString());
            return;
        }
        try {
            AnalystWorker.forConfig(config).run();
        } catch (Exception e) {
            LOG.error("Unhandled error in analyst worker, shutting down. " + e.toString());
        }
    }

}<|MERGE_RESOLUTION|>--- conflicted
+++ resolved
@@ -113,7 +113,6 @@
      */
     private List<RegionalWorkResult> workResults = new ArrayList<>();
 
-
     /**
      * This has been pulled out into a method so the broker can also make a similar http client.
      */
@@ -344,10 +343,12 @@
      * This is the callback that processes a single task and returns the results upon completion.
      * It may be called several times simultaneously on different executor threads.
      * This returns a byte array but only for single point requests at this point.
+     * It handles both regional and single point requests... and maybe that's a good thing, and we should make them
+     * ever more interchangeable.
      */
     protected byte[] handleOneRequest(AnalysisTask request) {
         // Record the fact that the worker is busy so it won't shut down.
-        lastRegionalTaskTime = System.currentTimeMillis();
+        lastRegionalTaskTime = System.currentTimeMillis(); // FIXME both regional and single-point are handled here
         if (dryRunFailureRate >= 0) {
             // This worker is running in test mode.
             // It should report all work as completed without actually doing anything,
@@ -393,9 +394,6 @@
                 return null;
             }
 
-<<<<<<< HEAD
-            // FIXME Single and regional tasks are now handled almost identically here. Only the gzipping is different, and that's handled in the caller.
-=======
             // If we are generating a static site, there must be a single metadata file for an entire batch of results.
             // Arbitrarily we create this metadata as part of the first task in the job.
             if (request instanceof RegionalTask) {
@@ -407,18 +405,20 @@
                 }
             }
 
->>>>>>> af85bd67
+            // FIXME Single and regional tasks are now handled almost identically here. Only the gzipping is different, and that's handled in the caller.
             TravelTimeComputer computer = new TravelTimeComputer(request, transportNetwork, gridCache);
             // FIXME complete weirdness: regional result is returned from method but single point is written directly to outputstream.
-            TravelTimeComputerResult computerResult = computer.compute();
+            OneOriginResult oneOriginResult = computer.computeTravelTimes();
+            // TODO TravelTimeComputerResult computerResult = computer.computeTravelTimes();
             if (request.isHighPriority()) {
-<<<<<<< HEAD
-                // This is a single point task.
+                // This is a single point task. Return the travel time grid which will be written back to the client.
                 // We want to gzip the data before sending it back to the broker.
                 // Compression ratios here are extreme (100x is not uncommon).
                 // We had many connection reset by peer, buffer overflows on large files.
-                // Handle gzipping with HTTP headers
-                return computerResult.travelTimesFromOrigin;
+                // Handle gzipping with HTTP headers (caller should already be doing this)
+                ByteArrayOutputStream byteArrayOutputStream = new ByteArrayOutputStream();
+                oneOriginResult.writeTravelTimes(byteArrayOutputStream, transportNetwork.scenarioApplicationWarnings);
+                return byteArrayOutputStream.toByteArray();
             } else {
                 // This is a regional task.
                 // These used to be returned via an SQS queue. Now returning directly to the backend in batches during
@@ -426,27 +426,9 @@
                 // limits. Use of a byte array output stream here is a bit redundant since the grid writer already has
                 // a byte array in it.
                 synchronized (workResults) {
-                    workResults.add(computerResult.accessibilityValuesAtOrigin);
+                    // TODO workResults.add(computerResult.accessibilityValuesAtOrigin);
                 }
-                return null;
-=======
-                PipedInputStream pis = new PipedInputStream();
-                // gzip the data before sending it to the broker. Compression ratios here are extreme (100x is not uncommon)
-                // so this will help avoid broken pipes, connection reset by peer, buffer overflows, etc. since these types
-                // of errors are more common on large files.
-                GZIPOutputStream pos = new GZIPOutputStream(new PipedOutputStream(pis));
-                finishPriorityTask(request, pis, "application/octet-stream", "gzip");
-                OneOriginResult oneOriginResult = computer.computeTravelTimes();
-                oneOriginResult.writeTravelTimes(pos, transportNetwork.scenarioApplicationWarnings);
-                pos.close();
-            } else {
-                // not a high priority task, will not be returned via high-priority channel but rather via an SQS
-                // queue or using MultipointDataStore. Explicitly delete the task when done if there have been no exceptions thrown.
-                // TODO: for static sites, if task.makeStaticSite is true call the travel time writer with no outputstream.
-                OneOriginResult oneOriginResult = computer.computeTravelTimes();
-                oneOriginResult.accessibilityToSqs();
-                deleteRequest(request);
->>>>>>> af85bd67
+                // TODO integrate: oneOriginResult.accessibilityToSqs();
             }
         } catch (Exception ex) {
             // Catch any exceptions that were not handled by more specific catch clauses above.
@@ -455,8 +437,8 @@
             LOG.error("An error occurred while routing: {}", ex.toString());
             ex.printStackTrace();
             reportTaskErrors(request.taskId, HttpStatus.INTERNAL_SERVER_ERROR_500, Arrays.asList(taskError));
-            return null;
-        }
+        }
+        return null;
     }
 
     /**
