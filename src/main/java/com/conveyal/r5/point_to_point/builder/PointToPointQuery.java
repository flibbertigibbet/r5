--- conflicted
+++ resolved
@@ -223,15 +223,11 @@
                         streetRouter.setDestination(split);
                         streetRouter.route();
                         StreetRouter.State lastState = streetRouter.getState(split);
-<<<<<<< HEAD
-                        streetPath = new StreetPath(lastState, transportNetwork, false);
-=======
                         if (lastState == null) {
                             LOG.warn("Direct mode {} last state wasn't found", mode);
                             continue;
                         }
-                        streetPath = new StreetPath(lastState, transportNetwork);
->>>>>>> 63dfbedc
+                        streetPath = new StreetPath(lastState, transportNetwork, false);
                     } else {
                         LOG.warn("Direct mode {} origin wasn't found!", mode);
                         continue;
