package com.conveyal.r5.transit;

import com.conveyal.osmlib.OSM;
import com.conveyal.r5.analyst.WebMercatorGridPointSet;
import com.conveyal.r5.analyst.scenario.Scenario;
import com.conveyal.r5.common.JsonUtilities;
import com.conveyal.r5.point_to_point.builder.TNBuilderConfig;
import com.conveyal.r5.streets.Split;
import com.vividsolutions.jts.geom.Envelope;
import org.nustaq.serialization.FSTObjectInput;
import org.nustaq.serialization.FSTObjectOutput;
import com.conveyal.r5.streets.LinkedPointSet;
import com.conveyal.r5.streets.StreetLayer;
import com.conveyal.r5.streets.StreetRouter;
import org.slf4j.Logger;
import org.slf4j.LoggerFactory;

import java.io.*;
import java.time.ZoneId;
import java.util.*;
import java.util.zip.ZipEntry;
import java.util.zip.ZipFile;

/**
 * This is a completely new replacement for Graph, Router etc.
 * It uses a lot less object pointers and can be built, read, and written orders of magnitude faster.
 * @author abyrd
 */
public class TransportNetwork implements Serializable, Cloneable {

    private static final Logger LOG = LoggerFactory.getLogger(TransportNetwork.class);

    public StreetLayer streetLayer;

    public TransitLayer transitLayer;

    private WebMercatorGridPointSet gridPointSet;

    static final String BUILDER_CONFIG_FILENAME = "build-config.json";

    public void write (OutputStream stream) throws IOException {
        LOG.info("Writing transport network...");
        FSTObjectOutput out = new FSTObjectOutput(stream);
        out.writeObject(this, TransportNetwork.class);
        out.close();
        LOG.info("Done writing.");
    }

    public static TransportNetwork read (InputStream stream) throws Exception {
        LOG.info("Reading transport network...");
        FSTObjectInput in = new FSTObjectInput(stream);
        TransportNetwork result = (TransportNetwork) in.readObject(TransportNetwork.class);
        in.close();
        result.streetLayer.buildEdgeLists();
        result.streetLayer.indexStreets();
        result.transitLayer.rebuildTransientIndexes();
        result.transitLayer.buildStopTree();
        LOG.info("Done reading.");
        return result;
    }

    public static void main (String[] args) {
        // Round-trip serialize the transit layer and test its speed after deserialization.
        // TransportNetwork transportNetwork = TransportNetwork.fromFiles(args[0], args[1]);
        TransportNetwork transportNetwork = TransportNetwork.fromDirectory(new File("."));

        try {
            OutputStream outputStream = new BufferedOutputStream(new FileOutputStream("network.dat"));
            transportNetwork.write(outputStream);
            outputStream.close();
            // Be careful to release the original reference to be sure to have heap space
            transportNetwork = null;
            InputStream inputStream = new BufferedInputStream(new FileInputStream("network.dat"));
            transportNetwork = TransportNetwork.read(inputStream);
            inputStream.close();
        } catch (Exception e) {
            throw new RuntimeException(e);
        }
        transportNetwork.testRouting();
        // transportNetwork.streetLayer.testRouting(false, transitLayer);
        // transportNetwork.streetLayer.testRouting(true, transitLayer);
    }

    /** Legacy method to load from a single GTFS file */
    public static TransportNetwork fromFiles (String osmSourceFile, String gtfsSourceFile, TNBuilderConfig tnBuilderConfig) {
        return fromFiles(osmSourceFile, Arrays.asList(gtfsSourceFile), tnBuilderConfig);
    }

    /**
     * OSM PBF files are fragments of a single global database with a single namespace. Therefore it is valid to load
     * more than one PBF file into a single OSM storage object. However they might be from different points in time,
     * so it may be cleaner to just map one PBF file to one OSM object.
     *
     * On the other hand, GTFS feeds each have their own namespace. Each GTFS object is for one specific feed, and this
     * distinction should be maintained for various reasons. However, we use the GTFS IDs only for reference, so it doesn't
     * really matter, particularly for analytics.
     */
    public static TransportNetwork fromFiles (String osmSourceFile, List<String> gtfsSourceFiles, TNBuilderConfig tnBuilderConfig) {

        System.out.println("Summarizing builder config: " + BUILDER_CONFIG_FILENAME);
        System.out.println(tnBuilderConfig);
        File dir = new File(osmSourceFile).getParentFile();
        // Load OSM data into MapDB
        OSM osm = new OSM(new File(dir,"osm.mapdb").getPath());
        osm.intersectionDetection = true;
        osm.readFromFile(osmSourceFile);

        // Make street layer from OSM data in MapDB
        StreetLayer streetLayer = new StreetLayer(tnBuilderConfig);
        streetLayer.loadFromOsm(osm);
        osm.close();

<<<<<<< HEAD
        // Load transit data
=======
        // The street index is needed for associating transit stops with the street network
        // and for associating bike shares with the street network
        streetLayer.indexStreets();

        if (tnBuilderConfig.bikeRentalFile != null) {
            streetLayer.associateBikeSharing(tnBuilderConfig, 500);
        }

        // Load transit data TODO remove need to supply street layer at this stage
>>>>>>> 652fcfb7
        TransitLayer transitLayer = TransitLayer.fromGtfs(gtfsSourceFiles);

        streetLayer.associateStops(transitLayer, 500);
        // Edge lists must be built after all inter-layer linking has occurred.
        streetLayer.buildEdgeLists();
        transitLayer.rebuildTransientIndexes();
        transitLayer.buildStopTree();

        // Create transfers
        new TransferFinder(transitLayer, streetLayer, 1000).findTransfers();

        // Create and serialize a transport network
        TransportNetwork transportNetwork = new TransportNetwork();
        transportNetwork.streetLayer = streetLayer;
        transportNetwork.transitLayer = transitLayer;

        return transportNetwork;
    }

    public static TransportNetwork fromDirectory (File directory) {
        File osmFile = null;
        List<String> gtfsFiles = new ArrayList<>();
        TNBuilderConfig builderConfig = null;
        //This can exit program if json file has errors.
        builderConfig = loadJson(new File(directory, BUILDER_CONFIG_FILENAME));
        for (File file : directory.listFiles()) {
            switch (InputFileType.forFile(file)) {
                case GTFS:
                    LOG.info("Found GTFS file {}", file);
                    gtfsFiles.add(file.getAbsolutePath());
                    break;
                case OSM:
                    LOG.info("Found OSM file {}", file);
                    if (osmFile == null) {
                        osmFile = file;
                    } else {
                        LOG.warn("Can only load one OSM file at a time.");
                    }
                    break;
                case DEM:
                    LOG.warn("DEM file '{}' not yet supported.", file);
                    break;
                case OTHER:
                    LOG.warn("Skipping non-input file '{}'", file);
            }
        }
        return fromFiles(osmFile.getAbsolutePath(), gtfsFiles, builderConfig);
    }

    /**
     * Open and parse the JSON file at the given path into a Jackson JSON tree. Comments and unquoted keys are allowed.
     * Returns default config if the file does not exist,
     * Returns null if the file contains syntax errors or cannot be parsed for some other reason.
     * <p>
     * We do not require any JSON config files to be present because that would get in the way of the simplest
     * rapid deployment workflow. Therefore we return default config if file does not exist.
     */
    static TNBuilderConfig loadJson(File file) {
        try (FileInputStream jsonStream = new FileInputStream(file)) {
            TNBuilderConfig config = JsonUtilities.objectMapper
                .readValue(jsonStream, TNBuilderConfig.class);
            config.fillPath(file.getParent());
            LOG.info("Found and loaded JSON configuration file '{}'", file);
            return config;
        } catch (FileNotFoundException ex) {
            LOG.info("File '{}' is not present. Using default configuration.", file);
            return TNBuilderConfig.defaultConfig();
        } catch (Exception ex) {
            LOG.error("Error while parsing JSON config file '{}': {}", file, ex.getMessage());
            System.exit(42); // probably "should" be done with an exception
            return null;
        }
    }

    /**
     * Opens OSM MapDB database if it exists
     * Otherwise it prints a warning
     *
     * OSM MapDB is used for names of streets. Since they are needed only in display of paths.
     * They aren't saved in street layer.
     * @param file
     */
    public void readOSM(File file) {
        if (file.exists()) {
            streetLayer.openOSM(file);
        } else {
            LOG.info("osm.mapdb doesn't exist in graph folder. This means that street names won't be shown");
        }
    }

    /**
     * Represents the different types of files that might be present in a router / graph build directory.
     * We want to detect even those that are not graph builder inputs so we can effectively warn when unrecognized file
     * types are present. This helps point out when config files have been misnamed.
     */
    private static enum InputFileType {
        GTFS, OSM, DEM, CONFIG, OUTPUT, OTHER;
        public static InputFileType forFile(File file) {
            String name = file.getName();
            if (name.endsWith(".zip")) {
                try {
                    ZipFile zip = new ZipFile(file);
                    ZipEntry stopTimesEntry = zip.getEntry("stop_times.txt");
                    zip.close();
                    if (stopTimesEntry != null) return GTFS;
                } catch (Exception e) { /* fall through */ }
            }
            if (name.endsWith(".pbf") || name.endsWith(".vex")) return OSM;
            if (name.endsWith(".tif") || name.endsWith(".tiff")) return DEM; // Digital elevation model (elevation raster)
            if (name.endsWith("network.dat")) return OUTPUT;
            return OTHER;
        }
    }

    /**
     * Test combined street and transit routing.
     */
    public void testRouting () {
        LOG.info("Street and transit routing from random street corners...");
        StreetRouter streetRouter = new StreetRouter(streetLayer);
        streetRouter.distanceLimitMeters = 1500;
        TransitRouter transitRouter = new TransitRouter(transitLayer);
        long startTime = System.currentTimeMillis();
        final int N = 1_000;
        final int nStreetIntersections = streetLayer.getVertexCount();
        Random random = new Random();
        for (int n = 0; n < N; n++) {
            // Do one street search around a random origin and destination, initializing the transit router
            // with the stops that were reached.
            int from = random.nextInt(nStreetIntersections);
            int to = random.nextInt(nStreetIntersections);
            streetRouter.setOrigin(from);
            streetRouter.route();
            streetRouter.setOrigin(to);
            streetRouter.route();
            transitRouter.reset();
            transitRouter.setOrigins(streetRouter.getReachedStops(), 8 * 60 * 60);
            transitRouter.route();
            if (n != 0 && n % 100 == 0) {
                LOG.info("    {}/{} searches", n, N);
            }
        }
        double eTime = System.currentTimeMillis() - startTime;
        LOG.info("average response time {} msec", eTime / N);
    }

    /**
     * @return an efficient implicit grid PointSet for this TransportNetwork.
     */
    public WebMercatorGridPointSet getGridPointSet() {
        if (this.gridPointSet == null) {
            synchronized (this) {
                if (this.gridPointSet == null) {
                    this.gridPointSet = new WebMercatorGridPointSet(this);
                }
            }
        }
        return this.gridPointSet;
    }

    /**
     * @return an efficient implicit grid PointSet for this TransportNetwork, pre-linked to the street layer.
     */
    public LinkedPointSet getLinkedGridPointSet() {
        return getGridPointSet().link(streetLayer);
    }

    public TransportNetwork clone() {
        try {
            return (TransportNetwork) super.clone();
        } catch (CloneNotSupportedException e) {
            throw new RuntimeException(e);
        }
    }


    //TODO: add transit stops to envelope
    public Envelope getEnvelope() {
        return streetLayer.getEnvelope();
    }

    /**
     * Gets timezone of this transportNetwork
     *
     * If transitLayer exists returns transitLayer timezone otherwise GMT
     *
     * It is never null
     * @return TransportNetwork timezone
     */
    public ZoneId getTimeZone() {
        if (transitLayer == null) {
            LOG.warn("TransportNetwork transit layer isn't loaded; API request times will be interpreted as GMT.");
            return ZoneId.of("GMT");
        } else if (transitLayer.timeZone == null) {
            LOG.error(
                "TransportNetwork transit layer is loaded but timezone is unknown; API request times will be interpreted as GMT.");
            return ZoneId.of("GMT");
        } else {
            return transitLayer.timeZone;
        }
    }

    /**
     * Apply the given scenario to this TransportNetwork, copying any elements that are modified to leave the original
     * unscathed. The scenario may be null or empty, in which case this method is a no-op.
     */
    public TransportNetwork applyScenario (Scenario scenario) {
        if (scenario == null || scenario.modifications.isEmpty()) {
            return this;
        }
        return scenario.applyToTransportNetwork(this);
    }

    /**
     * Currently this is intended for use by Modifications but not when building the network initially.
     * If this is being used in a non-destructive Modification, the caller must already have made protective copies of
     * all fields that will be modified.
     * Really we should use the same function for modifications and when initially creating the TransportNetwork. This
     * function would need to create the stop, link it to the street network, and make a stop tree for that stop.
     */
    public int addStop (String id, double lat, double lon, double radiusMeters) {
        int newStopIndex = transitLayer.getStopCount();
        int newStreetVertexIndex = streetLayer.getOrCreateVertexNear(lat, lon, radiusMeters, false);
        transitLayer.stopIdForIndex.add(id); // TODO check for uniqueness
        transitLayer.streetVertexForStop.add(newStreetVertexIndex);
        // TODO stop tree, any other stop-indexed arrays or lists
        return newStopIndex;
    }

}<|MERGE_RESOLUTION|>--- conflicted
+++ resolved
@@ -110,9 +110,6 @@
         streetLayer.loadFromOsm(osm);
         osm.close();
 
-<<<<<<< HEAD
-        // Load transit data
-=======
         // The street index is needed for associating transit stops with the street network
         // and for associating bike shares with the street network
         streetLayer.indexStreets();
@@ -122,7 +119,6 @@
         }
 
         // Load transit data TODO remove need to supply street layer at this stage
->>>>>>> 652fcfb7
         TransitLayer transitLayer = TransitLayer.fromGtfs(gtfsSourceFiles);
 
         streetLayer.associateStops(transitLayer, 500);
