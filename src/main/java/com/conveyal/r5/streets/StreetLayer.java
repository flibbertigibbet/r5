package com.conveyal.r5.streets;

import com.conveyal.gtfs.model.Stop;
import com.conveyal.osmlib.Node;
import com.conveyal.osmlib.OSM;
import com.conveyal.osmlib.OSMEntity;
import com.conveyal.osmlib.Relation;
import com.conveyal.osmlib.Way;
import com.conveyal.r5.api.util.BikeRentalStation;
import com.conveyal.r5.api.util.ParkRideParking;
import com.conveyal.r5.common.GeometryUtils;
import com.conveyal.r5.labeling.LevelOfTrafficStressLabeler;
import com.conveyal.r5.labeling.RoadPermission;
import com.conveyal.r5.labeling.SpeedConfigurator;
import com.conveyal.r5.labeling.TraversalPermissionLabeler;
import com.conveyal.r5.labeling.TypeOfEdgeLabeler;
import com.conveyal.r5.labeling.USTraversalPermissionLabeler;
import com.conveyal.r5.point_to_point.builder.TNBuilderConfig;
import com.conveyal.r5.streets.EdgeStore.Edge;
import com.conveyal.r5.transit.TransitLayer;
import com.conveyal.r5.transit.TransportNetwork;
import com.vividsolutions.jts.geom.*;
import com.conveyal.r5.profile.StreetMode;
import com.vividsolutions.jts.operation.union.UnaryUnionOp;
import gnu.trove.list.TIntList;
import gnu.trove.list.array.TIntArrayList;
import gnu.trove.map.TIntIntMap;
import gnu.trove.map.TIntObjectMap;
import gnu.trove.map.TLongIntMap;
import gnu.trove.map.hash.TIntObjectHashMap;
import gnu.trove.map.hash.TLongIntHashMap;
import gnu.trove.set.TIntSet;
import gnu.trove.set.hash.TIntHashSet;
import org.apache.commons.lang.ArrayUtils;
import org.geotools.geojson.geom.GeometryJSON;
import org.slf4j.Logger;
import org.slf4j.LoggerFactory;

import java.io.File;
import java.io.Serializable;
import java.util.ArrayList;
import java.util.Arrays;
import java.util.Collections;
import java.util.EnumSet;
import java.util.List;
import java.util.Locale;
import java.util.Map;
import java.util.Random;
import java.util.stream.Collectors;
import java.util.stream.LongStream;

import static com.conveyal.r5.streets.VertexStore.fixedDegreeGeometryToFloating;
import static com.conveyal.r5.streets.VertexStore.fixedDegreesToFloating;

/**
 * This stores the street layer of OTP routing data.
 *
 * Is is currently using a column store.
 * An advantage of disk-backing this (FSTStructs, MapDB optimized for zero-based
 * integer keys) would be that we can remove any logic about loading/unloading graphs.
 * We could route over a whole continent without using much memory.
 *
 * Any data that's not used by Analyst workers (street names and geometries for example)
 * should be optional so we can have fast-loading, small transportation network files to pass around.
 * It can even be loaded from the OSM MapDB on demand.
 *
 * There's also https://github.com/RichardWarburton/slab
 * which seems simpler to use.
 *
 * TODO Morton-code-sort vertices, then sort edges by from-vertex.
 */
public class StreetLayer implements Serializable, Cloneable {

    private static final Logger LOG = LoggerFactory.getLogger(StreetLayer.class);

    /**
     * Minimum allowable size (in number of vertices) for a disconnected subgraph; subgraphs smaller than these will be removed.
     * There are several reasons why one might have a disconnected subgraph. The most common is poor quality
     * OSM data. However, they also could be due to areas that really are disconnected in the street graph,
     * and are connected only by transit. These could be literal islands (Vashon Island near Seattle comes
     * to mind), or islands that are isolated by infrastructure (for example, airport terminals reachable
     * only by transit or driving, for instance BWI or SFO).
     */
    public static final int MIN_SUBGRAPH_SIZE = 40;

    private static final int SNAP_RADIUS_MM = 5 * 1000;

    /**
     * The radius of a circle in meters within which to search for nearby streets.
     * This should not necessarily be a constant, but even if it's made settable it should be a field to avoid
     * cluttering method signatures. Generally you'd set this once at startup and always use the same value afterward.
     */
    public static final double LINK_RADIUS_METERS = 300;

    // Edge lists should be constructed after the fact from edges. This minimizes serialized size too.
    public transient List<TIntList> outgoingEdges;
    public transient List<TIntList> incomingEdges;
    public transient IntHashGrid spatialIndex = new IntHashGrid();

    /** Spatial index of temporary edges from a scenario */
    private transient IntHashGrid temporaryEdgeIndex;

    // Key is street vertex index, value is BikeRentalStation (with name, number of bikes, spaces id etc.)
    public TIntObjectMap<BikeRentalStation> bikeRentalStationMap;
    public TIntObjectMap<ParkRideParking> parkRideLocationsMap;

    // TODO these are only needed when building the network, should we really be keeping them here in the layer?
    // TODO don't hardwire to US
    private transient TraversalPermissionLabeler permissions = new USTraversalPermissionLabeler();
    private transient LevelOfTrafficStressLabeler stressLabeler = new LevelOfTrafficStressLabeler();
    private transient TypeOfEdgeLabeler typeOfEdgeLabeler = new TypeOfEdgeLabeler();
    private transient SpeedConfigurator speedConfigurator;
    // This is only used when loading from OSM, and is then nulled to save memory.
    transient OSM osm;

    /** Envelope of this street layer, in decimal degrees (floating, not fixed-point) */
    public Envelope envelope = new Envelope();

    TLongIntMap vertexIndexForOsmNode = new TLongIntHashMap(100_000, 0.75f, -1, -1);

    // Initialize these when we have an estimate of the number of expected edges.
    public VertexStore vertexStore = new VertexStore(100_000);
    public EdgeStore edgeStore = new EdgeStore(vertexStore, this, 200_000);

    /**
     * Turn restrictions can potentially have a large number of affected edges, so store them once and reference them.
     * TODO clarify documentation: what does "store them once and reference them" mean? Why?
     */
    public List<TurnRestriction> turnRestrictions = new ArrayList<>();

    /**
     * The TransportNetwork containing this StreetLayer. This link up the object tree also allows us to access the
     * TransitLayer associated with this StreetLayer of the same TransportNetwork without maintaining bidirectional
     * references between the two layers.
     */
    public TransportNetwork parentNetwork = null;


    /**
     * A string uniquely identifying the contents of this StreetLayer among all StreetLayers.
     * When no scenario has been applied, this field will contain the ID of the enclosing TransportNetwork.
     * When a scenario has modified this StreetLayer, this field will be changed to that scenario's ID.
     * We need a way to know what information is in the network independent of object identity, which is lost in a
     * round trip through serialization. This also allows re-using cached linkages for several scenarios as long as
     * they don't modify the street network.
     */
    public String scenarioId;

    /**
     * Some StreetLayers are created by applying a scenario to an existing StreetLayer. All the contents of the base
     * StreetLayer are not copied, they are wrapped to make them extensible. These are called "scenario copies".
     * If this StreetLayer is such a scenario copy, this field points to the original StreetLayer it was based upon.
     * Otherwise this field should be null.
     */
    public StreetLayer baseStreetLayer = null;

    public static final EnumSet<EdgeStore.EdgeFlag> ALL_PERMISSIONS = EnumSet
        .of(EdgeStore.EdgeFlag.ALLOWS_BIKE, EdgeStore.EdgeFlag.ALLOWS_CAR,
            EdgeStore.EdgeFlag.ALLOWS_PEDESTRIAN, EdgeStore.EdgeFlag.NO_THRU_TRAFFIC,
            EdgeStore.EdgeFlag.NO_THRU_TRAFFIC_BIKE, EdgeStore.EdgeFlag.NO_THRU_TRAFFIC_PEDESTRIAN,
            EdgeStore.EdgeFlag.NO_THRU_TRAFFIC_CAR);

    public boolean bikeSharing = false;

    public StreetLayer(TNBuilderConfig tnBuilderConfig) {
            speedConfigurator = new SpeedConfigurator(tnBuilderConfig.speeds);
    }

    /** Load street layer from an OSM-lib OSM DB */
    public void loadFromOsm(OSM osm) {
        loadFromOsm(osm, true, false);
    }

    /**
     * Returns true if way can be used for routing
     *
     * Routable ways are highways (unless they are raceways or highway rest_area/services since those are similar to landuse tags
     * Or public_transport platform or railway platform unless its usage tag is tourism
     *
     * In both cases roads need to exists in reality aka don't have:
     * - construction,
     * - proposed,
     * - removed,
     * - abandoned
     * - unbuilt
     * tags
     *
     * Both construction tagging schemes are supported tag construction=anything and highway/cycleway=construction
     * same with proposed.
     * @param way
     * @return
     */
    private static boolean isWayRoutable(Way way) {
        boolean isRoutable = false;

        String highway = way.getTag("highway");

        if (
            //Way is routable if it is highway
            (way.hasTag("highway") && !(
                //Unless it is raceway or rest area
                //Those two are areas which are places around highway (similar to landuse tags they aren't routable)
                highway.equals("services") || highway.equals("rest_area")
                //highway=conveyor is obsoleted tag for escalator and is actually routable
                || highway.equals("raceway")))
                //or it is public transport platform or railway platform
            || (way.hasTag("public_transport", "platform")
                || way.hasTag("railway", "platform")
                //unless it's usage is tourism
                && !way.hasTag("usage", "tourism"))) {

            isRoutable = actuallyExistsInReality(highway, way);

        }

        if (isRoutable && way.hasTag("cycleway")) {
            //highway tag is already checked
            String cycleway = way.getTag("cycleway");
            isRoutable = actuallyExistsInReality(cycleway, way);
        }

        return isRoutable;
    }

    /**
     * Returns true if road is not in construction, abandoned, removed or proposed
     * @param highway value of highway or cycleway tag
     * @param way
     * @return
     */
    private static boolean actuallyExistsInReality(String highway, Way way) {
        return !("construction".equals(highway)
            || "abandoned".equals(highway)|| "removed".equals(highway)
            || "proposed".equals(highway) || "propossed".equals(highway)
            || "unbuilt".equals(highway)
            || way.hasTag("construction") || way.hasTag("proposed"));
    }


    /** Load OSM, optionally removing floating subgraphs (recommended) */
    void loadFromOsm (OSM osm, boolean removeIslands, boolean saveVertexIndex) {
        if (!osm.intersectionDetection)
            throw new IllegalArgumentException("Intersection detection not enabled on OSM source");

        LOG.info("Making street edges from OSM ways...");
        this.osm = osm;

        // keep track of ways that need to later become park and rides
        List<Way> parkAndRideWays = new ArrayList<>();

        for (Map.Entry<Long, Way> entry : osm.ways.entrySet()) {
            Way way = entry.getValue();

            if (way.hasTag("park_ride", "yes"))
                parkAndRideWays.add(way);

            if (!isWayRoutable(way)) {
                continue;
            }
            int nEdgesCreated = 0;
            int beginIdx = 0;
            // Break each OSM way into topological segments between intersections, and make one edge per segment.
            for (int n = 1; n < way.nodes.length; n++) {
                if (osm.intersectionNodes.contains(way.nodes[n]) || n == (way.nodes.length - 1)) {
                    makeEdge(way, beginIdx, n, entry.getKey());
                    nEdgesCreated += 1;
                    beginIdx = n;
                }
            }
        }

        // summarize LTS statistics
        Edge cursor = edgeStore.getCursor();
        cursor.seek(0);

        int lts1 = 0, lts2 = 0, lts3 = 0, lts4 = 0, ltsUnknown = 0;

        do {
            if (cursor.getFlag(EdgeStore.EdgeFlag.BIKE_LTS_1)) lts1++;
            else if (cursor.getFlag(EdgeStore.EdgeFlag.BIKE_LTS_2)) lts2++;
            else if (cursor.getFlag(EdgeStore.EdgeFlag.BIKE_LTS_3)) lts3++;
            else if (cursor.getFlag(EdgeStore.EdgeFlag.BIKE_LTS_4)) lts4++;
            else ltsUnknown++;
        } while (cursor.advance());

        LOG.info("Surrogate LTS:\n  1: {} edges\n  2: {} edges\n  3: {} edges\n  4: {} edges\n  Unknown: {} edges",
                lts1, lts2, lts3, lts4, ltsUnknown);

        List<Node> parkAndRideNodes = new ArrayList<>();

        for (Node node : osm.nodes.values()) {
            if (node.hasTag("park_ride", "yes")) parkAndRideNodes.add(node);
        }

        LOG.info("Done making street edges.");
        LOG.info("Made {} vertices and {} edges.", vertexStore.getVertexCount(), edgeStore.nEdges());
        LOG.info("Found {} P+R node candidates", parkAndRideNodes.size());

        // We need edge lists to apply intersection costs.
        buildEdgeLists();
        stressLabeler.applyIntersectionCosts(this);
        if (removeIslands) {
            new TarjanIslandPruner(this, MIN_SUBGRAPH_SIZE, StreetMode.CAR).run();
            // due to bike walking, walk must go before bike, see comment in TarjanIslandPruner javadoc
            new TarjanIslandPruner(this, MIN_SUBGRAPH_SIZE, StreetMode.WALK).run();
            new TarjanIslandPruner(this, MIN_SUBGRAPH_SIZE, StreetMode.BICYCLE).run();
        }

        // index the streets, we need the index to connect things to them.
        this.indexStreets();

        buildParkAndRideAreas(parkAndRideWays);
        buildParkAndRideNodes(parkAndRideNodes);

        VertexStore.Vertex vertex = vertexStore.getCursor();
        long numOfParkAndRides = 0;
        while (vertex.advance()) {
            if (vertex.getFlag(VertexStore.VertexFlag.PARK_AND_RIDE)) {
                numOfParkAndRides++;
            }
        }
        LOG.info("Made {} P+R vertices", numOfParkAndRides);

        // create turn restrictions.
        // TODO transit splitting is going to mess this up
        osm.relations.entrySet().stream().filter(e -> e.getValue().hasTag("type", "restriction")).forEach(e -> this.applyTurnRestriction(e.getKey(), e.getValue()));
        LOG.info("Created {} turn restrictions", turnRestrictions.size());

        //edgesPerWayHistogram.display();
        //pointsPerEdgeHistogram.display();
        // Clear unneeded indexes, allow them to be gc'ed
        if (!saveVertexIndex)
            vertexIndexForOsmNode = null;

        osm = null;
    }

    /**
     * TODO Javadoc. What is this for?
     */
    public void openOSM(File file) {
        osm = new OSM(file.getPath());
        LOG.info("Read OSM");
    }

    /**
     * Gets way name from OSM name tag
     *
     * It uses OSM Mapdb
     *
     * Uses {@link #getName(long, Locale)}
     *
     * @param edgeIdx edgeStore EdgeIDX
     * @param locale which locale to use
     * @return null if edge doesn't have name tag or if OSM data isn't loaded
     */
    public String getNameEdgeIdx(int edgeIdx, Locale locale) {
        if (osm == null) {
            return null;
        }
        EdgeStore.Edge edge = edgeStore.getCursor(edgeIdx);
        String name = getName(edge.getOSMID(), locale);
        if (name == null) {
            //TODO: localize generated street names
            if (edge.getFlag(EdgeStore.EdgeFlag.STAIRS)) {
                return "stairs";
            } else if (edge.getFlag(EdgeStore.EdgeFlag.CROSSING)) {
                return "street crossing";
            } else if (edge.getFlag(EdgeStore.EdgeFlag.BIKE_PATH)) {
                return "bike path";
            } else if (edge.getFlag(EdgeStore.EdgeFlag.SIDEWALK)) {
                return "sidewalk";
            }
        }
        return name;
    }

    /**
     * Gets way name from OSM name tag
     *
     * TODO: generate name on unnamed ways (sidewalks, cycleways etc.)
     * @param OSMid OSM ID of a way
     * @param locale which locale to use
     * @return
     */
    private String getName(long OSMid, Locale locale) {
        String name = null;
        Way way = osm.ways.get(OSMid);
        if (way != null) {
            name = way.getTag("name");
        }
        return name;
    }

    /**
     * Gets all the OSM tags of specified OSM way
     *
     * Tags are returned as tag=value separated with ;
     *
     * AKA same format that {@link Way#setTagsFromString(String)} accepts
     *
     * @param edge for which to get tags
     * @return String with all the tags or null
     */
    public String getWayTags(EdgeStore.Edge edge) {
        if (osm == null) {
            return null;
        }
        Way way = osm.ways.get(edge.getOSMID());
        if (way != null && !way.hasNoTags()) {
            return way.tags.stream()
                .map(OSMEntity.Tag::toString)
                .collect(Collectors.joining(";"));
        }
        return null;

    }

    /** Connect areal park and rides to the graph */
    private void buildParkAndRideAreas(List<Way> parkAndRideWays) {
        VertexStore.Vertex v = this.vertexStore.getCursor();
        EdgeStore.Edge e = this.edgeStore.getCursor();
        parkRideLocationsMap = new TIntObjectHashMap<>();

        for (Way way : parkAndRideWays) {

            Coordinate[] coords = LongStream.of(way.nodes).mapToObj(nid -> {
                Node n = osm.nodes.get(nid);
                return new Coordinate(n.getLon(), n.getLat());
            }).toArray(s -> new Coordinate[s]);

            // nb using linestring not polygon so all found intersections are at edges.
            LineString g = GeometryUtils.geometryFactory.createLineString(coords);

            // create a vertex in the middle of the lot to reflect the park and ride
            Coordinate centroid = g.getCentroid().getCoordinate();
            int centerVertex = vertexStore.addVertex(centroid.y, centroid.x);
            v.seek(centerVertex);
            v.setFlag(VertexStore.VertexFlag.PARK_AND_RIDE);

            ParkRideParking parkRideParking = new ParkRideParking(centerVertex, centroid.y, centroid.x, way);
            parkRideLocationsMap.put(centerVertex, parkRideParking);

            // find nearby edges
            Envelope env = g.getEnvelopeInternal();
            TIntSet nearbyEdges = this.spatialIndex.query(VertexStore.envelopeToFixed(env));

            nearbyEdges.forEach(eidx -> {
                e.seek(eidx);
                // Connect only to edges that are good to link to (This skips tunnels)
                // and skips link edges (that were used to link other stuff)
                if (!e.getFlag(EdgeStore.EdgeFlag.LINKABLE)
                    || e.getFlag(EdgeStore.EdgeFlag.LINK)) {
                    return true;
                }
                LineString edgeGeometry = e.getGeometry();

                if (edgeGeometry.intersects(g)) {
                    // we found an intersection! yay!
                    Geometry intersection = edgeGeometry.intersection(g);

                    for (int i = 0; i < intersection.getNumGeometries(); i++) {
                        Geometry single = intersection.getGeometryN(i);

                        if (single instanceof Point) {
                            connectParkAndRide(centerVertex, single.getCoordinate(), e);
                        }

                        else if (single instanceof LineString) {
                            // coincident segments. TODO can this even happen?
                            // just connect start and end of coincident segment
                            Coordinate[] singleCoords = single.getCoordinates();

                            if (singleCoords.length > 0) {
                                connectParkAndRide(centerVertex, coords[0], e);

                                // TODO is conditional even necessary?
                                if (singleCoords.length > 1) {
                                    connectParkAndRide(centerVertex, coords[coords.length - 1], e);
                                }
                            }
                        }
                    }
                }

                return true;
            });

            // TODO check if we didn't connect anything and fall back to proximity based connection
        }
    }

    private void buildParkAndRideNodes (List<Node> nodes) {
        VertexStore.Vertex v = vertexStore.getCursor();
        for (Node node : nodes) {
            int vidx = vertexStore.addVertex(node.getLat(), node.getLon());
            v.seek(vidx);
            v.setFlag(VertexStore.VertexFlag.PARK_AND_RIDE);

            ParkRideParking parkRideParking = new ParkRideParking(vidx, node.getLat(), node.getLon(), node);
            parkRideLocationsMap.put(vidx, parkRideParking);

            int targetWalking = getOrCreateVertexNear(node.getLat(), node.getLon(), StreetMode.WALK);
            if (targetWalking == -1) {
                LOG.warn("Could not link park and ride node at ({}, {}) to the street network.",
                        node.getLat(), node.getLon());
                continue;
            }
            EdgeStore.Edge created = edgeStore.addStreetPair(vidx, targetWalking, 1, -1);

            // allow link edges to be traversed by all, access is controlled by connected edges
            created.allowAllModes();
            created.setFlag(EdgeStore.EdgeFlag.LINK);

            // and the back edge
            created.advance();
            created.allowAllModes();
            created.setFlag(EdgeStore.EdgeFlag.LINK);

            int targetDriving = getOrCreateVertexNear(node.getLat(), node.getLon(), StreetMode.CAR);
            //If both CAR and WALK links would connect to the same edge we can skip new useless edge
            if (targetDriving == targetWalking) {
                continue;
            }
            created = edgeStore.addStreetPair(vidx, targetDriving, 1, -1);

            // allow link edges to be traversed by all, access is controlled by connected edges
            created.allowAllModes();
            created.setFlag(EdgeStore.EdgeFlag.LINK);

            // and the back edge
            created.advance();
            created.allowAllModes();
            created.setFlag(EdgeStore.EdgeFlag.LINK);
        }
    }

    /** Connect a park and ride vertex to the street network at a particular location and edge */
    private void connectParkAndRide (int centerVertex, Coordinate coord, EdgeStore.Edge edge) {
        Split split = Split.findOnEdge(coord.y, coord.x, edge);
        int targetVertex = splitEdge(split);
        EdgeStore.Edge created = edgeStore.addStreetPair(centerVertex, targetVertex, 1, -1); // basically free to enter/leave P&R for now.
        // allow link edges to be traversed by all, access is controlled by connected edges
        created.allowAllModes();
        created.setFlag(EdgeStore.EdgeFlag.LINK);

        // and the back edge
        created.advance();
        created.allowAllModes();
        created.setFlag(EdgeStore.EdgeFlag.LINK);
    }

    private void applyTurnRestriction (long id, Relation restriction) {
        boolean only;

        if (!restriction.hasTag("restriction")) {
            LOG.error("Restriction {} has no restriction tag, skipping", id);
            return;
        }

        if (restriction.getTag("restriction").startsWith("no_")) only = false;
        else if (restriction.getTag("restriction").startsWith("only_")) only = true;
        else {
            LOG.error("Restriction {} has invalid restriction tag {}, skipping", id, restriction.getTag("restriction"));
            return;
        }

        TurnRestriction out = new TurnRestriction();
        out.only = only;

        // sort out the members
        Relation.Member from = null, to = null;
        List<Relation.Member> via = new ArrayList<>();

        for (Relation.Member member : restriction.members) {
            if ("from".equals(member.role)) {
                if (from != null) {
                    LOG.error("Turn restriction {} has multiple from members, skipping", id);
                    return;
                }

                from = member;
            }
            else if ("to".equals(member.role)) {
                if (to != null) {
                    LOG.error("Turn restriction {} has multiple to members, skipping", id);
                    return;
                }

                to = member;
            }
            else if ("via".equals(member.role)) {
                via.add(member);
            }
        }


        if (from == null || to == null || via.isEmpty()) {
            LOG.error("Invalid turn restriction {}, does not have from, to and via, skipping", id);
            return;
        }

        boolean hasWays = false, hasNodes = false;

        for (Relation.Member m : via) {
            if (m.type == OSMEntity.Type.WAY) hasWays = true;
            else if (m.type == OSMEntity.Type.NODE) hasNodes = true;
            else {
                LOG.error("via must be node or way, skipping restriction {}", id);
                return;
            }
        }

        if (hasWays && hasNodes || hasNodes && via.size() > 1) {
            LOG.error("via must be single node or one or more ways, skipping restriction {}", id);
            return;
        }

        EdgeStore.Edge e = edgeStore.getCursor();

        if (hasNodes) {
            // via node, this is a fairly simple turn restriction. First find the relevant vertex.
            int vertex = vertexIndexForOsmNode.get(via.get(0).id);

            if (vertex == -1) {
                LOG.warn("Vertex {} not found to use as via node for restriction {}, skipping this restriction", via.get(0).id, id);
                return;
            }

            // use array to dodge effectively final nonsense
            final int[] fromEdge = new int[] { -1 };
            final long fromWayId = from.id; // more effectively final nonsense
            final boolean[] bad = new boolean[] { false };

            // find the edges
            incomingEdges.get(vertex).forEach(eidx -> {
                e.seek(eidx);
                if (e.getOSMID() == fromWayId) {
                    if (fromEdge[0] != -1) {
                        LOG.error("From way enters vertex {} twice, restriction {} is therefore ambiguous, skipping", vertex, id);
                        bad[0] = true;
                        return false;
                    }

                    fromEdge[0] = eidx;
                }

                return true; // iteration should continue
            });


            final int[] toEdge = new int[] { -1 };
            final long toWayId = to.id; // more effectively final nonsense
            outgoingEdges.get(vertex).forEach(eidx -> {
                e.seek(eidx);
                if (e.getOSMID() == toWayId) {
                    if (toEdge[0] != -1) {
                        LOG.error("To way exits vertex {} twice, restriction {} is therefore ambiguous, skipping", vertex, id);
                        bad[0] = true;
                        return false;
                    }

                    toEdge[0] = eidx;
                }

                return true; // iteration should continue
            });

            if (bad[0]) return; // log message already printed

            if (fromEdge[0] == -1 || toEdge[0] == -1) {
                LOG.error("Did not find from/to edges for restriction {}, skipping", id);
                return;
            }

            // phew. create the restriction and apply it where needed
            out.fromEdge = fromEdge[0];
            out.toEdge = toEdge[0];

            int index = turnRestrictions.size();
            turnRestrictions.add(out);
            edgeStore.turnRestrictions.put(out.fromEdge, index);
<<<<<<< HEAD
            for(int edgeId: out.viaEdges) {
                edgeStore.turnRestrictionsVia.put(edgeId, index);
            }
=======
            addReverseTurnRestriction(out, index);
>>>>>>> d5092a95
        } else {
            // via member(s) are ways, which is more tricky
            // do a little street search constrained to the ways in question
            Way fromWay = osm.ways.get(from.id);
            long[][] viaNodes = via.stream().map(m -> osm.ways.get(m.id).nodes).toArray(i -> new long[i][]);
            Way toWay = osm.ways.get(to.id);

            // We do a little search, keeping in mind that there must be the same number of ways as there are via members
            List<long[]> nodes = new ArrayList<>();
            List<long[]> ways = new ArrayList<>();

            // loop over from way to initialize search
            for (long node : fromWay.nodes) {
                for (int viaPos = 0; viaPos < viaNodes.length; viaPos++) {
                    for (long viaNode : viaNodes[viaPos]) {
                        if (node == viaNode) {
                            nodes.add(new long[] { node });
                            ways.add(new long[] { via.get(viaPos).id });
                        }
                    }
                }
            }

            List<long[]> previousNodes;
            List<long[]> previousWays;

            // via.size() - 1 because we've already explored one via way where we transferred from the the from way
            for (int round = 0; round < via.size() - 1; round++) {
                previousNodes = nodes;
                previousWays = ways;

                nodes = new ArrayList<>();
                ways = new ArrayList<>();

                for (int statePos = 0; statePos < previousNodes.size(); statePos++) {
                    // get the way we are on and search all its nodes
                    long wayId = previousWays.get(statePos)[round];
                    Way way = osm.ways.get(wayId);

                    for (long node : way.nodes) {
                        VIA:
                        for (int viaPos = 0; viaPos < viaNodes.length; viaPos++) {
                            long viaWayId = via.get(viaPos).id;

                            // don't do looping searches
                            for (long prevWay : previousWays.get(statePos)) {
                                if (viaWayId == prevWay) continue VIA;
                            }

                            for (long viaNode : osm.ways.get(viaWayId).nodes) {
                                if (viaNode == node) {
                                    long[] newNodes = Arrays.copyOf(previousNodes.get(statePos), round + 2);
                                    long[] newWays = Arrays.copyOf(previousWays.get(statePos), round + 2);

                                    newNodes[round + 1] = node;
                                    newWays[round + 1] = viaWayId;

                                    nodes.add(newNodes);
                                    ways.add(newWays);
                                }
                            }
                        }
                    }
                }
            }

            // now filter them to just ones that reach the to way
            long[] pathNodes = null;
            long[] pathWays = null;

            for (int statePos = 0; statePos < nodes.size(); statePos++) {
                long[] theseWays = ways.get(statePos);
                Way finalWay = osm.ways.get(theseWays[theseWays.length - 1]);

                for (long node : finalWay.nodes) {
                    for (long toNode : toWay.nodes) {
                        if (node == toNode) {
                            if (pathNodes != null) {
                                LOG.error("Turn restriction {} has ambiguous via ways (multiple paths through via ways between from and to), skipping", id);
                                return;
                            }

                            pathNodes = Arrays.copyOf(nodes.get(statePos), theseWays.length + 1);
                            pathNodes[pathNodes.length - 1] = node;
                            pathWays = theseWays;
                        }
                    }
                }
            }

            if (pathNodes == null) {
                LOG.error("Invalid turn restriction {}, no way from from to to via via, skipping", id);
                return;
            }

            // convert OSM nodes and ways into IDs
            // first find the fromEdge and toEdge. dodge effectively final nonsense
            final int[] fromEdge = new int[] { -1 };
            final long fromWayId = from.id; // more effectively final nonsense
            final boolean[] bad = new boolean[] { false };

            int fromVertex = vertexIndexForOsmNode.get(pathNodes[0]);

            // find the edges
            incomingEdges.get(fromVertex).forEach(eidx -> {
                e.seek(eidx);
                if (e.getOSMID() == fromWayId) {
                    if (fromEdge[0] != -1) {
                        LOG.error("From way enters vertex {} twice, restriction {} is therefore ambiguous, skipping", fromVertex, id);
                        bad[0] = true;
                        return false;
                    }

                    fromEdge[0] = eidx;
                }

                return true; // iteration should continue
            });

            int toVertex = vertexIndexForOsmNode.get(pathNodes[pathNodes.length - 1]);

            final int[] toEdge = new int[] { -1 };
            final long toWayId = to.id; // more effectively final nonsense
            outgoingEdges.get(toVertex).forEach(eidx -> {
                e.seek(eidx);
                if (e.getOSMID() == toWayId) {
                    if (toEdge[0] != -1) {
                        LOG.error("To way exits vertex {} twice, restriction {} is therefore ambiguous, skipping", toVertex, id);
                        bad[0] = true;
                        return false;
                    }

                    toEdge[0] = eidx;
                }

                return true; // iteration should continue
            });

            if (bad[0]) return; // log message already printed

            if (fromEdge[0] == -1 || toEdge[0] == -1) {
                LOG.error("Did not find from/to edges for restriction {}, skipping", id);
                return;
            }

            out.fromEdge = fromEdge[0];
            out.toEdge = toEdge[0];

            // edges affected by this turn restriction. Make a list in case something goes awry when trying to find edges
            TIntList affectedEdges = new TIntArrayList();

            // now apply to all via ways.
            // > 0 is intentional. pathNodes[0] is the node on the from edge
            for (int nidx = pathNodes.length - 1; nidx > 0; nidx--) {
                final int[] edge = new int[] { -1 };
                // fencepost problem: one more node than ways
                final long wayId = pathWays[nidx - 1]; // more effectively final nonsense
                int vertex = vertexIndexForOsmNode.get(pathNodes[nidx]);
                incomingEdges.get(vertex).forEach(eidx -> {
                    e.seek(eidx);
                    if (e.getOSMID() == wayId) {
                        if (edge[0] != -1) {
                            // TODO we've already started messing with data structures!
                            LOG.error("To way exits vertex {} twice, restriction {} is therefore ambiguous, skipping", vertex, id);
                            bad[0] = true;
                            return false;
                        }

                        edge[0] = eidx;
                    }

                    return true; // iteration should continue
                });

                if (bad[0]) return; // log message already printed
                if (edge[0] == -1) {
                    LOG.warn("Did not find via way {} for restriction {}, skipping", wayId, id);
                    return;
                }

                affectedEdges.add(edge[0]);
            }

            affectedEdges.reverse();

            out.viaEdges = affectedEdges.toArray();

            int index = turnRestrictions.size();
            turnRestrictions.add(out);
            edgeStore.turnRestrictions.put(out.fromEdge, index);
<<<<<<< HEAD
            for(int edgeId: out.viaEdges) {
                edgeStore.turnRestrictionsVia.put(edgeId, index);
            }
=======
            addReverseTurnRestriction(out, index);
>>>>>>> d5092a95

            // take a deep breath
        }
    }

    /**
     * Adding turn restrictions for reverse search is a little tricky.
     *
     * First because we are adding toEdge to turnRestrictionReverse map and second because ONLY TURNs aren't supported
     *
     * Since ONLY TURN restrictions aren't supported ONLY TURN restrictions
     * are created with NO TURN restrictions and added to turnRestrictions and edgeStore turnRestrictionsReverse
     *
     * if NO TURN restriction is added it's just added with correct toEdge (instead of from since
     * we are searching from the back)
     * @param turnRestriction
     * @param index
     */
    void addReverseTurnRestriction(TurnRestriction turnRestriction, int index) {
        if (turnRestriction.only) {
            //From Only turn restrictions create multiple NO TURN restrictions which means the same
            //Since only turn restrictions aren't supported in reverse street search
            List<TurnRestriction> remapped = turnRestriction.remap(this);
            for (TurnRestriction remapped_restriction: remapped) {
                index = turnRestrictions.size();
                turnRestrictions.add(remapped_restriction);
                edgeStore.turnRestrictionsReverse.put(remapped_restriction.toEdge, index);
            }
        } else {
            edgeStore.turnRestrictionsReverse.put(turnRestriction.toEdge, index);
        }
    }

    /**
     * Get or create mapping from a global long OSM ID to an internal street vertex ID, creating the vertex as needed.
     */
    private int getVertexIndexForOsmNode(long osmNodeId) {
        int vertexIndex = vertexIndexForOsmNode.get(osmNodeId);
        if (vertexIndex == -1) {
            // Register a new vertex, incrementing the index starting from zero.
            // Store node coordinates for this new street vertex
            Node node = osm.nodes.get(osmNodeId);
            vertexIndex = vertexStore.addVertex(node.getLat(), node.getLon());

            VertexStore.Vertex v = vertexStore.getCursor(vertexIndex);
            if (node.hasTag("highway", "traffic_signals"))
                v.setFlag(VertexStore.VertexFlag.TRAFFIC_SIGNAL);

            vertexIndexForOsmNode.put(osmNodeId, vertexIndex);
        }
        return vertexIndex;
    }

    /**
     * Calculate length from a list of nodes. This is done in advance of creating an edge pair because we need to catch
     * potential length overflows before we ever reserve space for the edges.
     * @return the length of the edge in millimeters, or -1 if that length will overflow a 32 bit int
     */
    private int getEdgeLengthMillimeters (List<Node> nodes) {
        double lengthMeters = 0;
        Node prevNode = nodes.get(0);
        for (Node node : nodes.subList(1, nodes.size())) {
            lengthMeters += GeometryUtils
                    .distance(prevNode.getLat(), prevNode.getLon(), node.getLat(), node.getLon());
            prevNode = node;
        }
        if (lengthMeters * 1000 > Integer.MAX_VALUE) {
            return -1;
        }
        return (int)(lengthMeters * 1000);
    }

    private static short speedToShort(Float speed) {
        return (short) Math.round(speed * 100);
    }

    /**
     * Make an edge for a sub-section of an OSM way, typically between two intersections or leading up to a dead end.
     */
    private void makeEdge(Way way, int beginIdx, int endIdx, Long osmID) {

        long beginOsmNodeId = way.nodes[beginIdx];
        long endOsmNodeId = way.nodes[endIdx];

        // Will create mapping if it doesn't exist yet.
        int beginVertexIndex = getVertexIndexForOsmNode(beginOsmNodeId);
        int endVertexIndex = getVertexIndexForOsmNode(endOsmNodeId);

        // Fetch the OSM node objects for this subsection of the OSM way.
        int nNodes = endIdx - beginIdx + 1;
        List<Node> nodes = new ArrayList<>(nNodes);
        for (int n = beginIdx; n <= endIdx; n++) {
            long nodeId = way.nodes[n];
            Node node = osm.nodes.get(nodeId);
            envelope.expandToInclude(node.getLon(), node.getLat());
            nodes.add(node);
        }

        // Compute edge length and check that it can be properly represented.
        int edgeLengthMillimeters = getEdgeLengthMillimeters(nodes);
        if (edgeLengthMillimeters < 0) {
            LOG.warn("Street segment was too long to be represented, skipping.");
            return;
        }

        // FIXME this encoded speed should probably never be exposed outside the edge object
        short forwardSpeed = speedToShort(speedConfigurator.getSpeedMS(way, false));
        short backwardSpeed = speedToShort(speedConfigurator.getSpeedMS(way, true));

        RoadPermission roadPermission = permissions.getPermissions(way);

        // Create and store the forward and backward edge
        // FIXME these sets of flags should probably not leak outside the permissions/stress/etc. labeler methods
        EnumSet<EdgeStore.EdgeFlag> forwardFlags = roadPermission.forward;
        EnumSet<EdgeStore.EdgeFlag> backFlags = roadPermission.backward;

        // Doesn't insert edges which don't have any permissions forward and backward
        if (Collections.disjoint(forwardFlags, ALL_PERMISSIONS) && Collections.disjoint(backFlags, ALL_PERMISSIONS)) {
            LOG.debug("Way has no permissions skipping!");
            return;
        }

        stressLabeler.label(way, forwardFlags, backFlags);

        typeOfEdgeLabeler.label(way, forwardFlags, backFlags);

        Edge newEdge = edgeStore.addStreetPair(beginVertexIndex, endVertexIndex, edgeLengthMillimeters, osmID);
        // newEdge is first pointing to the forward edge in the pair.
        // Geometries apply to both edges in a pair.
        newEdge.setGeometry(nodes);
        newEdge.setFlags(forwardFlags);
        newEdge.setSpeed(forwardSpeed);
        // Step ahead to the backward edge in the same pair.
        newEdge.advance();
        newEdge.setFlags(backFlags);
        newEdge.setSpeed(backwardSpeed);
    }

    public void indexStreets () {
        LOG.info("Indexing streets...");
        spatialIndex = new IntHashGrid();
        // Skip by twos, we only need to index forward (even) edges. Their odd companions have the same geometry.
        Edge edge = edgeStore.getCursor();
        for (int e = 0; e < edgeStore.nEdges(); e += 2) {
            edge.seek(e);
            spatialIndex.insert(edge.getGeometry(), e);
        }
        LOG.info("Done indexing streets.");
    }

    /**
     * Rather than querying the spatial index directly, going through this method will ensure that any temporary edges
     * not in the index are also visible. Temporary edges, created when applying a scenario in a single thread, are
     * not added to the spatial index, which is read by all threads.
     * Note: the spatial index can and will return false positives, but should not produce false negatives.
     * We return the unfiltered results including false positives because calculating the true distance to each edge
     * is quite a slow operation. The caller must post-filter the set of edges if more distance information is needed,
     * including knowledge of whether an edge passes inside the query envelope at all.
     */
    public TIntSet findEdgesInEnvelope (Envelope envelope) {
        TIntSet candidates = spatialIndex.query(envelope);
        // Include temporary edges
        if (temporaryEdgeIndex != null) {
            TIntSet temporaryCandidates = temporaryEdgeIndex.query(envelope);
            candidates.addAll(temporaryCandidates);
        }

        // Remove any edges that were temporarily deleted in a scenario.
        // This allows properly re-splitting the same edge in multiple places.
        if (edgeStore.temporarilyDeletedEdges != null) {
            candidates.removeAll(edgeStore.temporarilyDeletedEdges);
        }
        return candidates;
    }

    /** After JIT this appears to scale almost linearly with number of cores. */
    public void testRouting (boolean withDestinations, TransitLayer transitLayer) {
        LOG.info("Routing from random vertices in the graph...");
        LOG.info("{} goal direction.", withDestinations ? "Using" : "Not using");
        StreetRouter router = new StreetRouter(this);
        long startTime = System.currentTimeMillis();
        final int N = 1_000;
        final int nVertices = outgoingEdges.size();
        Random random = new Random();
        for (int n = 0; n < N; n++) {
            int from = random.nextInt(nVertices);
            VertexStore.Vertex vertex = vertexStore.getCursor(from);
            // LOG.info("Routing from ({}, {}).", vertex.getLat(), vertex.getLon());
            router.setOrigin(from);
            router.toVertex = withDestinations ? random.nextInt(nVertices) : StreetRouter.ALL_VERTICES;
            if (n != 0 && n % 100 == 0) {
                LOG.info("    {}/{} searches", n, N);
            }
        }
        double eTime = System.currentTimeMillis() - startTime;
        LOG.info("average response time {} msec", eTime / N);
    }

    /**
     * The edge lists (which edges go out of and come into each vertex) are derived from the edges in the EdgeStore.
     * So any time you add edges or change their endpoints, you need to rebuild the edge index.
     * TODO some way to signal that a few new edges have been added, rather than rebuilding the whole lists.
     */
    public void buildEdgeLists() {
        LOG.info("Building edge lists from edges...");
        outgoingEdges = new ArrayList<>(vertexStore.getVertexCount());
        incomingEdges = new ArrayList<>(vertexStore.getVertexCount());
        for (int v = 0; v < vertexStore.getVertexCount(); v++) {
            outgoingEdges.add(new TIntArrayList(4));
            incomingEdges.add(new TIntArrayList(4));
        }
        Edge edge = edgeStore.getCursor();
        while (edge.advance()) {
            outgoingEdges.get(edge.getFromVertex()).add(edge.edgeIndex);
            incomingEdges.get(edge.getToVertex()).add(edge.edgeIndex);
        }
        LOG.info("Done building edge lists.");
    }

    /**
     * Find an existing street vertex near the supplied coordinates, or create a new one if there are no vertices
     * near enough. Note that calling this method is potentially destructive (it can modify the street network).
     *
     * This uses {@link #findSplit(double, double, double, StreetMode)} and {@link Split} which need filled spatialIndex
     * In other works {@link #indexStreets()} needs to be called before this is used. Otherwise no near vertex is found.
     *
     * TODO maybe use X and Y everywhere for fixed point, and lat/lon for double precision degrees.
     * TODO maybe move this into Split.perform(), store streetLayer ref in Split.
     * @param lat latitude in floating point geographic (not fixed point) degrees.
     * @param lon longitude in floating point geographic (not fixed point) degrees.
     * @param streetMode Link to edges which have permission for StreetMode
     * @return the index of a street vertex very close to the supplied location,
     *         or -1 if no such vertex could be found or created.
     */
    public int getOrCreateVertexNear(double lat, double lon, StreetMode streetMode) {

        Split split = findSplit(lat, lon, LINK_RADIUS_METERS, streetMode);
        if (split == null) {
            // No linking site was found within range.
            return -1;
        }

        // We have a linking site on a street edge. Find or make a suitable vertex at that site.
        // It is not necessary to reuse the Edge cursor object created inside the findSplit call,
        // one additional object instantiation is harmless.
        Edge edge = edgeStore.getCursor(split.edge);

        // Check for cases where we don't need to create a new vertex:
        // The linking site is very near an intersection, or the edge is reached end-wise.
        if (split.distance0_mm < SNAP_RADIUS_MM || split.distance1_mm < SNAP_RADIUS_MM) {
            if (split.distance0_mm < split.distance1_mm) {
                // Very close to the beginning of the edge. Return that existing vertex.
                return edge.getFromVertex();
            } else {
                // Very close to the end of the edge. Return that existing vertex.
                return edge.getToVertex();
            }
        }

        // The split is somewhere along a street away from an existing intersection vertex. Make a new splitter vertex.
        int newVertexIndex = vertexStore.addVertexFixed((int) split.fixedLat, (int) split.fixedLon);
        int oldToVertex = edge.getToVertex(); // Hold a copy of the to vertex index, because it may be modified below.
        if (edge.isMutable()) {
            // The edge we are going to split is mutable.
            // We're either building a baseline graph, or modifying an edge created within the same scenario.
            // Modify the existing bidirectional edge pair to serve as the first segment leading up to the split point.
            // Its spatial index entry is still valid, since the edge's envelope will only shrink.
            edge.setLengthMm(split.distance0_mm);
            edge.setToVertex(newVertexIndex);
            // Turn the edge into a straight line.
            // FIXME split edges and new edges should have geometries!
            edge.setGeometry(Collections.EMPTY_LIST);
        } else {
            // The edge we are going to split is immutable, and should be left as-is.
            // We must be applying a scenario, and this edge is part of the baseline graph shared between threads.
            // Preserve the existing edge pair, creating a new edge pair to lead up to the split.
            // The new edge will be added to the edge lists later (the edge lists are a transient index).
            // We don't add it to the spatial index, which is shared between all threads.
            EdgeStore.Edge newEdge0 = edgeStore.addStreetPair(edge.getFromVertex(), newVertexIndex, split.distance0_mm, edge.getOSMID());
            // Copy the flags and speeds for both directions, making the new edge like the existing one.
            newEdge0.copyPairFlagsAndSpeeds(edge);

            // add to temp spatial index
            // we need to build this on the fly so that it is possible to split a street multiple times; otherwise,
            // once a street had been split once, the original edge would be removed from consideration
            // (StreetLayer#getEdgesNear filters out edges that have been deleted) and the new edge would not yet be in
            // the spatial index for consideration. Havoc would ensue.
            temporaryEdgeIndex.insert(newEdge0.getEnvelope(), newEdge0.edgeIndex);

            // Exclude the original split edge from all future spatial index queries on this scenario copy.
            // This should allow proper re-splitting of a single edge for multiple new transit stops.
            edgeStore.temporarilyDeletedEdges.add(edge.edgeIndex);
        }
        // Make a new bidirectional edge pair for the segment after the split.
        // The new edge will be added to the edge lists later (the edge lists are a transient index).
        EdgeStore.Edge newEdge1 = edgeStore.addStreetPair(newVertexIndex, oldToVertex, split.distance1_mm, edge.getOSMID());
        // Copy the flags and speeds for both directions, making newEdge1 like the existing edge.
        newEdge1.copyPairFlagsAndSpeeds(edge);

        // clean up any turn restrictions that exist
        // turn restrictions on the forward edge go to the new edge's forward edge. Turn restrictions on the back edge stay
        // where they are
        edgeStore.turnRestrictions.removeAll(split.edge).forEach(ridx -> edgeStore.turnRestrictions.put(newEdge1.edgeIndex, ridx));

        //Turn restrictions that are on via edge should be updated. Since we now have 2 via edges from one, because we split one
        if (edgeStore.turnRestrictionsVia.containsKey(split.edge)) {

            edgeStore.turnRestrictionsVia.get(split.edge).forEach(turnRestrictionIndex -> {
                TurnRestriction tr = turnRestrictions.get(turnRestrictionIndex);
                int currentViaEdgeIndex =  ArrayUtils.indexOf(tr.viaEdges, split.edge);
                //New via edge index is added as the next edge in viaEdges list
                //noinspection UnnecessaryLocalVariable
                int[] newViaEdges = ArrayUtils.add(tr.viaEdges, currentViaEdgeIndex+1, newEdge1.edgeIndex);
                tr.viaEdges = newViaEdges;
                //Also updates turnRestrictionsViaList
                edgeStore.turnRestrictionsVia.put(newEdge1.edgeIndex, turnRestrictionIndex);
                return true;
            });
        }

        // Insert the new edge into the spatial index
        if (!edgeStore.isExtendOnlyCopy()) {
            spatialIndex.insert(newEdge1.getEnvelope(), newEdge1.edgeIndex);
        } else {
            temporaryEdgeIndex.insert(newEdge1.getEnvelope(), newEdge1.edgeIndex);
        }

        // don't allow the router to make ill-advised U-turns at splitter vertices

        // Return the splitter vertex ID
        return newVertexIndex;
    }

    /** perform destructive splitting of edges
     * FIXME: currently used only in P+R it should probably be changed to use getOrCreateVertexNear */
    public int splitEdge(Split split) {
        // We have a linking site. Find or make a suitable vertex at that site.
        // Retaining the original Edge cursor object inside findSplit is not necessary, one object creation is harmless.
        Edge edge = edgeStore.getCursor(split.edge);

        // Check for cases where we don't need to create a new vertex (the edge is reached end-wise)
        if (split.distance0_mm < SNAP_RADIUS_MM || split.distance1_mm < SNAP_RADIUS_MM) {
            if (split.distance0_mm < split.distance1_mm) {
                // Very close to the beginning of the edge.
                return edge.getFromVertex();
            } else {
                // Very close to the end of the edge.
                return edge.getToVertex();
            }
        }

        // The split is somewhere away from an existing intersection vertex. Make a new vertex.
        int newVertexIndex = vertexStore.addVertexFixed((int)split.fixedLat, (int)split.fixedLon);

        // Modify the existing bidirectional edge pair to lead up to the split.
        // Its spatial index entry is still valid, its envelope has only shrunk.
        int oldToVertex = edge.getToVertex();
        edge.setLengthMm(split.distance0_mm);
        edge.setToVertex(newVertexIndex);
        edge.setGeometry(Collections.EMPTY_LIST); // Turn it into a straight line for now. FIXME split edges should have geometries

        // Make a second, new bidirectional edge pair after the split and add it to the spatial index.
        // New edges will be added to edge lists later (the edge list is a transient index).
        EdgeStore.Edge newEdge = edgeStore.addStreetPair(newVertexIndex, oldToVertex, split.distance1_mm, edge.getOSMID());
        spatialIndex.insert(newEdge.getEnvelope(), newEdge.edgeIndex);

        // Copy the flags and speeds for both directions, making the new edge like the existing one.
        newEdge.copyPairFlagsAndSpeeds(edge);

        // clean up any turn restrictions that exist
        // turn restrictions on the forward edge go to the new edge's forward edge. Turn restrictions on the back edge stay
        // where they are
        edgeStore.turnRestrictions.removeAll(split.edge).forEach(ridx -> edgeStore.turnRestrictions.put(newEdge.edgeIndex, ridx));

        //Turn restrictions that are on via edge should be updated. Since we now have 2 via edges from one, because we split one
        if (edgeStore.turnRestrictionsVia.containsKey(split.edge)) {

            edgeStore.turnRestrictionsVia.get(split.edge).forEach(turnRestrictionIndex -> {
                TurnRestriction tr = turnRestrictions.get(turnRestrictionIndex);
                int currentViaEdgeIndex =  ArrayUtils.indexOf(tr.viaEdges, split.edge);
                //New via edge index is added as the next edge in viaEdges list
                //noinspection UnnecessaryLocalVariable
                int[] newViaEdges = ArrayUtils.add(tr.viaEdges, currentViaEdgeIndex+1, newEdge.edgeIndex);
                tr.viaEdges = newViaEdges;
                //Also updates turnRestrictionsViaList
                edgeStore.turnRestrictionsVia.put(newEdge.edgeIndex, turnRestrictionIndex);
                return true;
            });
        }

        return newVertexIndex;
        // TODO store street-to-stop distance in a table in TransitLayer. This also allows adjusting for subway entrances etc.
    }

    /**
     * Create a street-layer vertex representing a transit stop, and connect that new vertex to the street network if
     * possible. The vertex will be created and assigned an index whether or not it is successfully linked to the streets.
     * This is intended for transit stop linking. It always creates a new vertex in the street layer exactly at the
     * coordinates provided. You can be sure to receive a unique vertex index each time it's called on the same street layer.
     * Once it has created this new vertex, it will look for the nearest edge in the street network and link the newly
     * created vertex to the closest point on that nearby edge.
     * The process of linking to that edge may or may not create a second new splitter vertex along that edge.
     * If the newly created vertex is near an intersection or another splitter vertex, the existing vertex will be
     * reused. So in sum, this will create one or two new vertices, and all necessary edge pairs to properly connect
     * these new vertices.
     * TODO store street-to-stop distance in a table in TransitLayer, or change the link edge length. This also allows adjusting for subway entrances etc.
     * @return the vertex of the newly created vertex at the supplied coordinates.
     */
    public int createAndLinkVertex (double lat, double lon) {
        int stopVertex = vertexStore.addVertex(lat, lon);
        int streetVertex = getOrCreateVertexNear(lat, lon, StreetMode.WALK);
        if (streetVertex == -1) {
            return -1; // Unlinked
        }

        // TODO give link edges a length.
        // Set OSM way ID is -1 because this edge is not derived from any OSM way.
        Edge e = edgeStore.addStreetPair(stopVertex, streetVertex, 1, -1);

        // Allow all modes to traverse street-to-transit link edges.
        // In practice, mode permissions will be controlled by whatever street edges lead up to these link edges.
        e.allowAllModes(); // forward edge
        e.setFlag(EdgeStore.EdgeFlag.LINK);
        e.advance();
        e.allowAllModes(); // backward edge
        e.setFlag(EdgeStore.EdgeFlag.LINK);
        return stopVertex;
    }

    /**
     * Find a split. Deprecated in favor of finding a split for a particular mode, below.
     */
    @Deprecated
    public Split findSplit (double lat, double lon, double radiusMeters) {
        return findSplit(lat, lon, radiusMeters, null);
    }

    /**
     * Find a location on an existing street near the given point, without actually creating any vertices or edges.
     * The search radius can be specified freely here because we use this function to link transit stops to streets but
     * also to link pointsets to streets, and currently we use different distances for these two things.
     * This is a nondestructive operation: it simply finds a candidate split point without modifying anything.
     * This function starts with a small search envelope and expands it as needed under the assumption that most
     * search envelopes will be close to a road.
     * TODO favor platforms and pedestrian paths when requested
     * @param lat latitude in floating point geographic coordinates (not fixed point int coordinates)
     * @param lon longitude in floating point geographic coordinates (not fixed point int coordinates)
     * @return a Split object representing a point along a sub-segment of a specific edge, or null if there are no streets nearby.
     */
    public Split findSplit(double lat, double lon, double radiusMeters, StreetMode streetMode) {
        Split split = null;
        if (radiusMeters > 300) {
            split = Split.find(lat, lon, 150, this, streetMode);
        }
        if (split == null) {
            split = Split.find(lat, lon, radiusMeters, this, streetMode);
        }
        return split;
    }

    /**
     * For every stop in a TransitLayer, find or create a nearby vertex in the street layer and record the connection
     * between the two.
     */
    public void associateStops (TransitLayer transitLayer) {
        for (Stop stop : transitLayer.stopForIndex) {
            int stopVertex = createAndLinkVertex(stop.stop_lat, stop.stop_lon);
            transitLayer.streetVertexForStop.add(stopVertex); // This is always a valid, unique vertex index.
            // The inverse stopForStreetVertex map is a transient, derived index and will be built later.
        }
    }

    public int getVertexCount() {
        return vertexStore.getVertexCount();
    }

    public Envelope getEnvelope() {
        return envelope;
    }

    /**
     * We intentionally avoid using clone() on EdgeStore and VertexStore so all field copying is explicit and we can
     * clearly see whether we are accidentally shallow-copying any collections or data structures from the base graph.
     * StreetLayer has a lot more fields and most of them can be shallow-copied, so here we use clone() for convenience.
     * @param willBeModified must be true if the scenario to be applied will make any changes to the new StreetLayer
     *                       copy. This allows some optimizations (the lists in the StreetLayer will not be wrapped).
     * @return a copy of this StreetLayer to which Scenarios can be applied without affecting the original StreetLayer.
     *
     * It's questionable whether the willBeModified optimization actually affects routing speed, but in theory it
     * saves a comparison and an extra dereference every time we use the edge/vertex stores.
     * TODO check whether this actually affects speed. If not, just wrap the lists in every scenario copy.
     */
    public StreetLayer scenarioCopy(TransportNetwork newScenarioNetwork, boolean willBeModified) {
        StreetLayer copy = this.clone();
        if (willBeModified) {
            // Wrap all the edge and vertex storage in classes that make them extensible.
            // Indicate that the content of the new StreetLayer will be changed by giving it the scenario's scenarioId.
            // If the copy will not be modified, scenarioId remains unchanged to allow cached pointset linkage reuse.
            copy.scenarioId = newScenarioNetwork.scenarioId;
            copy.edgeStore = edgeStore.extendOnlyCopy();
            // The extend-only copy of the EdgeStore also contains a new extend-only copy of the VertexStore.
            copy.vertexStore = copy.edgeStore.vertexStore;
            copy.temporaryEdgeIndex = new IntHashGrid();
        }
        copy.parentNetwork = newScenarioNetwork;
        copy.baseStreetLayer = this;
        return copy;
    }

    // FIXME radiusMeters is now set project-wide
    public void associateBikeSharing(TNBuilderConfig tnBuilderConfig, int radiusMeters) {
        LOG.info("Builder file:{}", tnBuilderConfig.bikeRentalFile);
        BikeRentalBuilder bikeRentalBuilder = new BikeRentalBuilder(new File(tnBuilderConfig.bikeRentalFile));
        List<BikeRentalStation> bikeRentalStations = bikeRentalBuilder.getRentalStations();
        bikeRentalStationMap = new TIntObjectHashMap<>(bikeRentalStations.size());
        LOG.info("Bike rental stations:{}", bikeRentalStations.size());
        int numAddedStations = 0;
        for (BikeRentalStation bikeRentalStation: bikeRentalStations) {
            int streetVertexIndex = getOrCreateVertexNear(bikeRentalStation.lat, bikeRentalStation.lon, StreetMode.WALK);
            if (streetVertexIndex > -1) {
                numAddedStations++;
                VertexStore.Vertex vertex = vertexStore.getCursor(streetVertexIndex);
                vertex.setFlag(VertexStore.VertexFlag.BIKE_SHARING);
                bikeRentalStationMap.put(streetVertexIndex, bikeRentalStation);
            }
        }
        if (numAddedStations > 0) {
            this.bikeSharing = true;
        }
        LOG.info("Added {} out of {} stations ratio:{}", numAddedStations, bikeRentalStations.size(), numAddedStations/bikeRentalStations.size());

    }

    public StreetLayer clone () {
        try {
            return (StreetLayer) super.clone();
        } catch (CloneNotSupportedException e) {
            throw new RuntimeException("This exception cannot happen. This is why I love checked exceptions.");
        }
    }

    /** @return true iff this StreetLayer was created by a scenario, and is therefore wrapping a base StreetLayer. */
    public boolean isScenarioCopy() {
        return baseStreetLayer != null;
    }

    /**
     * Create a geometry in FIXED POINT DEGREES containing all the points on all edges created or removed by the
     * scenario that produced this StreetLayer, buffered by radiusMeters. This is a MultiPolygon or GeometryCollection.
     * When there are no created or removed edges, returns an empty geometry rather than null, because we test whether
     * transit stops are contained within the resulting geometry.
     */
    public Geometry scenarioEdgesBoundingGeometry(int radiusMeters) {
        List<Polygon> geoms = new ArrayList<>();
        Edge edge = edgeStore.getCursor();
        edgeStore.forEachTemporarilyAddedOrDeletedEdge(e -> {
            edge.seek(e);
            Envelope envelope = edge.getEnvelope();
            GeometryUtils.expandEnvelopeFixed(envelope, radiusMeters);
            geoms.add((Polygon)GeometryUtils.geometryFactory.toGeometry(envelope));
        });
        // We can't just make a multipolygon as the component polygons may not be disjoint. Unions are pretty quick though.
        // The UnaryUnionOp gets its geometryFactory from the geometries it's operating on.
        // We need to supply one in case the list is empty, so it can return an empty geometry instead of null.
        Geometry result = new UnaryUnionOp(geoms, GeometryUtils.geometryFactory).union();
        // logFixedPointGeometry("Unioned buffered streets", result);
        return result;
    }

    /**
     * Given a JTS Geometry in fixed-point latitude and longitude, log it as floating-point GeoJSON.
     */
    public static void logFixedPointGeometry (String label, Geometry fixedPointGeometry) {
        if (fixedPointGeometry == null){
            LOG.info("{} is null.", label);
        } else if (fixedPointGeometry.isEmpty()) {
            LOG.info("{} is empty.", label);
        } else {
            String geoJson = new GeometryJSON().toString(fixedDegreeGeometryToFloating(fixedPointGeometry));
            if (geoJson == null) {
                LOG.info("Could not convert non-null geometry to GeoJSON");
            } else {
                LOG.info("{} {}", label, geoJson);
            }
        }
    }

    /**
     * Finds all the P+R stations in given envelope
     *
     * Returns empty list if none are found or no P+R stations are in graph
     *
     * @param env Envelope in float degrees
     * @return
     */
    public List<ParkRideParking> findParkRidesInEnvelope(Envelope env) {
        List<ParkRideParking> parkingRides = new ArrayList<>();

        if (parkRideLocationsMap != null) {
            EdgeStore.Edge e = edgeStore.getCursor();
            VertexStore.Vertex v = vertexStore.getCursor();
            TIntSet nearbyEdges = spatialIndex.query(VertexStore.envelopeToFixed(env));
            nearbyEdges.forEach(eidx -> {
                e.seek(eidx);
                if (e.getFlag(EdgeStore.EdgeFlag.LINK)) {
                    v.seek(e.getFromVertex());
                    if (v.getFlag(VertexStore.VertexFlag.PARK_AND_RIDE)) {
                        ParkRideParking parkRideParking = parkRideLocationsMap.get(e.getFromVertex());
                        parkingRides.add(parkRideParking);
                    }
                }
                return true;
            });
        }
        return parkingRides;
    }

    /**
     * Finds all the bike share stations in given envelope
     *
     * Returns empty list if none are found or no bike stations are in graph
     *
     * @param env Envelope in float degrees
     * @return
     */
    public List<BikeRentalStation> findBikeSharesInEnvelope(Envelope env) {
        List<BikeRentalStation> bikeRentalStations = new ArrayList<>();

        if (bikeRentalStationMap != null) {
            EdgeStore.Edge e = edgeStore.getCursor();
            VertexStore.Vertex v = vertexStore.getCursor();
            TIntSet nearbyEdges = spatialIndex.query(VertexStore.envelopeToFixed(env));
            nearbyEdges.forEach(eidx -> {
                e.seek(eidx);
                //TODO: for now bikeshares aren't connected with link edges to the graph
                //if (e.getFlag(EdgeStore.EdgeFlag.LINK)) {
                    v.seek(e.getFromVertex());

                    if (v.getFlag(VertexStore.VertexFlag.BIKE_SHARING)) {
                        BikeRentalStation bikeRentalStation = bikeRentalStationMap.get(e.getFromVertex());
                        bikeRentalStations.add(bikeRentalStation);
                    }
                //}
                return true;
            });

        }
        return bikeRentalStations;
    }

}<|MERGE_RESOLUTION|>--- conflicted
+++ resolved
@@ -680,13 +680,11 @@
             int index = turnRestrictions.size();
             turnRestrictions.add(out);
             edgeStore.turnRestrictions.put(out.fromEdge, index);
-<<<<<<< HEAD
+            addReverseTurnRestriction(out, index);
+            //TODO: add remapped via edges
             for(int edgeId: out.viaEdges) {
                 edgeStore.turnRestrictionsVia.put(edgeId, index);
             }
-=======
-            addReverseTurnRestriction(out, index);
->>>>>>> d5092a95
         } else {
             // via member(s) are ways, which is more tricky
             // do a little street search constrained to the ways in question
@@ -877,13 +875,12 @@
             int index = turnRestrictions.size();
             turnRestrictions.add(out);
             edgeStore.turnRestrictions.put(out.fromEdge, index);
-<<<<<<< HEAD
+            addReverseTurnRestriction(out, index);
+            //TODO: add remapped via edges
             for(int edgeId: out.viaEdges) {
                 edgeStore.turnRestrictionsVia.put(edgeId, index);
             }
-=======
-            addReverseTurnRestriction(out, index);
->>>>>>> d5092a95
+
 
             // take a deep breath
         }
