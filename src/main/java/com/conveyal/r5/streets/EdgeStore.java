package com.conveyal.r5.streets;

import com.conveyal.osmlib.Node;
import com.conveyal.r5.common.GeometryUtils;
import com.conveyal.r5.profile.Mode;
import com.conveyal.r5.profile.ProfileRequest;
import com.vividsolutions.jts.geom.Coordinate;
import com.vividsolutions.jts.geom.Envelope;
import com.vividsolutions.jts.geom.LineString;
import gnu.trove.list.TIntList;
import gnu.trove.list.TLongList;
import gnu.trove.list.TShortList;
import gnu.trove.list.array.TIntArrayList;
import gnu.trove.list.array.TLongArrayList;
import gnu.trove.list.array.TShortArrayList;
import org.slf4j.Logger;
import org.slf4j.LoggerFactory;

import java.io.Serializable;
import java.util.*;

/**
 * A column store with parallel arrays is better than a struct simulation because:
 * 1. it is less fancy, 2. it is auto-resizing (not fixed size), 3. I've tried both and they're the same speed.
 *
 * Edges come in pairs that have the same origin and destination vertices and the same geometries, but reversed.
 * Therefore many of the arrays are only half as big as the number of edges. All even numbered edges are forward, all
 * odd numbered edges are reversed.
 *
 * Typically, somewhat more than half of street segment edges have intermediate points (other than the two intersection
 * endpoints). Therefore it's more efficient to add a complete dense column for the intermediate point arrays, instead
 * of using a sparse hashmap to store values only for edges with intermediate points.
 *
 * For geometry storage I tried several methods. Full Netherlands load in 4GB of heap:
 * Build time is around 8 minutes. 2.5-3GB was actually in use.
 * List of int arrays: 246MB serialized, 5.2 sec write, 6.3 sec read.
 * List of int arrays, full lists (not only intermediates): 261MB, 6.1 sec write, 6.2 sec read.
 * Indexes into single contiguous int array: 259MB, 5 sec write, 7.5 sec read.
 * Currently I am using the first option as it is both readable and efficient.
 */
public class EdgeStore implements Serializable {

    private static final Logger LOG = LoggerFactory.getLogger(EdgeStore.class);
    private static final short DEFAULT_SPEED_KPH = 50;
    private static final int[] EMPTY_INT_ARRAY = new int[0];

    // The vertices that are referred to in these edges
    private VertexStore vertexStore;

    int nEdges = 0;

    /** Boolean flags for every edge. Separate entries for forward and backward edges. */
    public TIntList flags;

    /**
     * One speed for each edge. Separate entries for forward and backward edges.
     * rounded (m/s * 100) (2 decimal places)
     * Saved speed is mostly the same as speed saved as m/s * 1000 it differs in second decimal place and is 0.024% smaller
     * This way of saving speeds is 3.5% smaller then previous (saving 7 decimal places)
     */
    public TShortList speeds;

    /** The index of the origin vertex of each edge pair in the forward direction. One entry for each edge pair. */
    public TIntList fromVertices;

    /** The index of the destination vertex of each edge pair in the forward direction. One entry for each edge pair. */
    public TIntList toVertices;

    /** Length of the edge along its geometry (millimeters). One entry for each edge pair. */
    public TIntList lengths_mm;

<<<<<<< HEAD
    /** Geometries. One entry for each edge pair. */
=======
    /** OSM ids of edges. One entry for each edge pair */
    public TLongList osmids;

    /** Geometries. One entry for each edge pair */
>>>>>>> 652fcfb7
    public List<int[]> geometries; // intermediate points along the edge, other than the intersection endpoints

    public static final transient EnumSet<EdgeFlag> PERMISSION_FLAGS = EnumSet
        .of(EdgeFlag.ALLOWS_PEDESTRIAN, EdgeFlag.ALLOWS_BIKE, EdgeFlag.ALLOWS_CAR);

    private long generatedOSMID = 1;

    public EdgeStore (VertexStore vertexStore, int initialSize) {
        this.vertexStore = vertexStore;
        // There are separate flags and speeds entries for the forward and backward edges in each pair.
        flags = new TIntArrayList(initialSize);
        speeds = new TShortArrayList(initialSize);
        // Vertex indices, geometries, and lengths are shared between pairs of forward and backward edges.
        int initialEdgePairs = initialSize / 2;
        fromVertices = new TIntArrayList(initialEdgePairs);
        toVertices = new TIntArrayList(initialEdgePairs);
        geometries = new ArrayList<>(initialEdgePairs);
        lengths_mm = new TIntArrayList(initialEdgePairs);
        osmids = new TLongArrayList(initialEdgePairs);
    }

    /**
     * Remove the specified edges from this edge store.
     * Removing edges causes their indexes to change, but the only place these indexes are used is in the incoming
     * and outgoing edge lists of vertices. Those edge lists are transient data structures derived from the edges
     * themselves, so fortunately we don't need to update them while the edges are shifted around, we just rebuild them
     * afterward.
     */
    public void remove (int[] edgesToRemove) {
        // Sort the list and traverse it backward. Removing an element only affects the array indices of elements later
        // in the list, so backward traversal ensures that all edge indexes remain valid during a bulk remove operation.
        Arrays.sort(edgesToRemove);
        int prevPair = -1;
        for (int cursor = edgesToRemove.length - 1; cursor >= 0; cursor--) {
            int edgePair = edgesToRemove[cursor] / 2;
            if (edgePair == prevPair) {
                // Ignore duplicate edge indexes, which would cause two different edges to be removed.
                continue;
            }
            prevPair = edgePair;
            // Flags and speeds arrays have separate elements for the forward and backward edges within a pair.
            // Use TIntList function to remove these two elements at once.
            // Note that the 1-arg remove function will remove a certain value from the list, not an element at an index.
            flags.remove(edgePair * 2, 2);
            speeds.remove(edgePair * 2, 2);
            // All other arrays have a single element describing both the forward and backward edges in an edge pair.
<<<<<<< HEAD
            fromVertices.remove(edgePair, 1);
            toVertices.remove(edgePair, 1);
            lengths_mm.remove(edgePair, 1);
=======
            fromVertices.remove(edge, 1);
            toVertices.remove(edge, 1);
            lengths_mm.remove(edge, 1);
            osmids.remove(edge, 1);
>>>>>>> 652fcfb7
            // This is not a TIntList, so use the 1-arg remove function to remove by index.
            geometries.remove(edgePair);
            nEdges -= 2;
        }
    }

    /**
     * Edge flags are various boolean values (requiring a single bit of information) that can be attached to each
     * edge in the street graph. They are each assigned a bit number from 0...31 so they can all be packed into a
     * single integer field for space and speed reasons.
     */
    public enum EdgeFlag {

        // Street categories.
        // FIXME some street categories are mutually exclusive and should not be flags, just narrow numbers.
        // Maybe reserve the first 4-5 bits (or a whole byte, and 16 bits for flags) for mutually exclusive edge types.
        UNUSED (0),
        BIKE_PATH (1),
        SIDEWALK (2),
        CROSSING (3),
        ROUNDABOUT (4),
        ELEVATOR (5),
        STAIRS (6),
        PLATFORM (7),
        BOGUS_NAME (8),
        NO_THRU_TRAFFIC (9),
        NO_THRU_TRAFFIC_PEDESTRIAN (10),
        NO_THRU_TRAFFIC_BIKE (11),
        NO_THRU_TRAFFIC_CAR (12),
        SLOPE_OVERRIDE (13),
        /** Link edge, two should not be traversed one-after-another */
        LINK (14),

        // Permissions
        ALLOWS_PEDESTRIAN (15),
        ALLOWS_BIKE (16),
        ALLOWS_CAR (17),
        ALLOWS_WHEELCHAIR (18),

        // Bicycle level of traffic stress for this street.
        // See http://transweb.sjsu.edu/PDFs/research/1005-low-stress-bicycling-network-connectivity.pdf
        // Comments below pasted from that document.
        // FIXME bicycle LTS should not really be flags, the categories are mutually exclusive and can be stored in 2 bits.

        /**
         * Presenting little traffic stress and demanding little attention from cyclists, and attractive enough for a
         * relaxing bike ride. Suitable for almost all cyclists, including children trained to safely cross intersections.
         * On links, cyclists are either physically separated from traffic, or are in an exclusive bicycling zone next to
         * a slow traffic stream with no more than one lane per direction, or are on a shared road where they interact
         * with only occasional motor vehicles (as opposed to a stream of traffic) with a low speed differential. Where
         * cyclists ride alongside a parking lane, they have ample operating space outside the zone into which car
         * doors are opened. Intersections are easy to approach and cross.
         */
        BIKE_LTS_1 (28),

        /**
         * Presenting little traffic stress and therefore suitable to most adult cyclists but demanding more attention
         * than might be expected from children. On links, cyclists are either physically separated from traffic, or are
         * in an exclusive bicycling zone next to a well-confined traffic stream with adequate clearance from a parking
         * lane, or are on a shared road where they interact with only occasional motor vehicles (as opposed to a
         * stream of traffic) with a low speed differential. Where a bike lane lies between a through lane and a rightturn
         * lane, it is configured to give cyclists unambiguous priority where cars cross the bike lane and to keep
         * car speed in the right-turn lane comparable to bicycling speeds. Crossings are not difficult for most adults.
         */
        BIKE_LTS_2 (29),

        /**
         * More traffic stress than LTS 2, yet markedly less than the stress of integrating with multilane traffic, and
         * therefore welcome to many people currently riding bikes in American cities. Offering cyclists either an
         * exclusive riding zone (lane) next to moderate-speed traffic or shared lanes on streets that are not multilane
         * and have moderately low speed. Crossings may be longer or across higher-speed roads than allowed by
         * LTS 2, but are still considered acceptably safe to most adult pedestrians.
         */
        BIKE_LTS_3 (30),

        /**
         * A level of stress beyond LTS3. (this is in fact the official definition. -Ed.)
         * Also known as FLORIDA_AVENUE.
         */
        BIKE_LTS_4 (31);

        /** In each enum value this field should contain an integer with only a single bit switched on. */
        public final int flag;

        /** Conveniently create a unique integer flag pattern for each of the enum values. */
        private EdgeFlag (int bitNumber) {
            flag = 1 << bitNumber;
        }

    }

    /**
     * This creates the bare topological edge pair with a length.
     * Flags, detailed geometry, etc. must be set subsequently using an edge cursor.
     * This avoids having a tangle of different edge creator functions for different circumstances.
     * @return a cursor pointing to the forward edge in the pair, which always has an even index.
     */
    public Edge addStreetPair(int beginVertexIndex, int endVertexIndex, int edgeLengthMillimeters, long osmID) {
        //If osmID is smaller then 0 this means it is from generated edge
        //Edge IDs of edges not in OSM database have OSMIDS smaller then 0 by custom
        if (osmID < 0) {
            osmID = -generatedOSMID;
            generatedOSMID++;
        }

        // Store only one length, set of endpoints, and intermediate geometry per pair of edges.
        lengths_mm.add(edgeLengthMillimeters);
        fromVertices.add(beginVertexIndex);
        toVertices.add(endVertexIndex);
        geometries.add(EMPTY_INT_ARRAY);
        osmids.add(osmID);

        // Forward edge.
        // No speed or flags are set, they must be set afterward using the edge cursor.
        speeds.add(DEFAULT_SPEED_KPH);
        flags.add(0);

        // Backward edge.
        // No speed or flags are set, they must be set afterward using the edge cursor.
        speeds.add(DEFAULT_SPEED_KPH);
        flags.add(0);

        // Increment total number of edges created so far, and return the index of the first new edge.
        int forwardEdgeIndex = nEdges;
        nEdges += 2;
        return getCursor(forwardEdgeIndex);

    }

    /**
     * Inner class that serves as a cursor: points to a single edge in this store, and can be moved to other indexes.
     * TODO make this a separate class so the outer class reference is explicit (useful in copy functions)
     */
    public class Edge {

        int edgeIndex = -1;
        int pairIndex = -1;
        boolean isBackward = true;

        /**
         * Move the cursor forward one edge.
         * @return true if we have not advanced past the end of the list (there is an edge at the new position).
         */
        public boolean advance() {
            edgeIndex += 1;
            pairIndex = edgeIndex / 2;
            isBackward = !isBackward;
            return edgeIndex < nEdges;
        }

        /** move the cursor back one edge */
        public boolean retreat () {
            edgeIndex--;
            pairIndex = edgeIndex / 2;
            isBackward = !isBackward;
            return edgeIndex >= 0;
        }

        /** Jump to a specific edge number. */
        public void seek(int pos) {
            if (pos < 0)
                throw new ArrayIndexOutOfBoundsException("Attempt to seek to negative edge number");
            if (pos >= nEdges)
                throw new ArrayIndexOutOfBoundsException("Attempt to seek beyond end of edge store");

            edgeIndex = pos;
            // divide and multiply by two are fast bit shifts
            pairIndex = edgeIndex / 2;
            isBackward = (pairIndex * 2) != edgeIndex;
        }

        public int getFromVertex() {
            return isBackward ? toVertices.get(pairIndex) : fromVertices.get(pairIndex);
        }

        public int getToVertex() {
            return isBackward ? fromVertices.get(pairIndex) : toVertices.get(pairIndex);
        }

        /**
         * NOTE that this will have an effect on both edges in the bidirectional edge pair.
         */
        public void setToVertex(int toVertexIndex) {
            if (isBackward) {
                fromVertices.set(pairIndex, toVertexIndex);
            } else {
                toVertices.set(pairIndex, toVertexIndex);
            }
        }

        public boolean getFlag(EdgeFlag flag) {
            return (flags.get(edgeIndex) & flag.flag) != 0;
        }

        public void setFlag(EdgeFlag flag) {
            flags.set(edgeIndex, flags.get(edgeIndex) | flag.flag);
        }

        public void clearFlag(EdgeFlag flag) {
            flags.set(edgeIndex, flags.get(edgeIndex) & ~(flag.flag)); // TODO verify logic
        }

        /**
         * This function should not exist. This is a hack until we stop using an inner class and it's possible to
         * access the outer EdgeStore field from Edge functions.
         */
        public EdgeStore getEdgeStore() {
            return EdgeStore.this;
        }

        /**
         * This is inefficient, it's just a stopgap until we refactor to eliminate the need for Sets of EdgeFlag
         */
        public EnumSet<EdgeFlag> getFlags() {
            EnumSet<EdgeFlag> ret = EnumSet.noneOf(EdgeFlag.class);
            for (EdgeFlag flag : EdgeFlag.values()) {
                if (getFlag(flag)) {
                    ret.add(flag);
                }
            }
            return ret;
        }

        public void setFlags(Set<EdgeFlag> flagSet) {
            for (EdgeFlag flag : flagSet) {
                setFlag(flag);
            }
        }

        public short getSpeed() {
            return speeds.get(edgeIndex);
        }

        public float getSpeedMs() {
            return (float) ((speeds.get(edgeIndex) / 100.));
        }

        public float getSpeedkmh() {
            return (float) ((speeds.get(edgeIndex) / 100.) * 3.6);
        }

        public void setSpeed(short speed) {
            speeds.set(edgeIndex, speed);
        }

        public int getLengthMm () {
            return lengths_mm.get(pairIndex);
        }

        /**
         * Copy the flags and speeds from the supplied Edge cursor into this one.
         * This is a hack and should be done some other way.
         */
        public void copyPairFlagsAndSpeeds(Edge other) {
            int foreEdge = pairIndex * 2;
            int backEdge = foreEdge + 1;
            int otherForeEdge = other.pairIndex * 2;
            int otherBackEdge = otherForeEdge + 1;
            flags.set(foreEdge, other.getEdgeStore().flags.get(otherForeEdge));
            flags.set(backEdge, other.getEdgeStore().flags.get(otherBackEdge));
            speeds.set(foreEdge, other.getEdgeStore().speeds.get(otherForeEdge));
            speeds.set(backEdge, other.getEdgeStore().speeds.get(otherBackEdge));
        }

        /**
         * @return length of edge in meters
         */
        public double getLengthM() {
            return getLengthMm() / 1000.0;
        }

        /**
         * Set the length for the current edge pair (always the same in both directions).
         */
        public void setLengthMm (int millimeters) {
            lengths_mm.set(pairIndex, millimeters);
        }

        public boolean isBackward () {
            return isBackward;
        }

        public boolean isForward () {
            return !isBackward;
        }

        /**
         * Calculate the speed appropriately given the ProfileRequest and traverseMode and the current wall clock time.
         * Note: this is not strictly symmetrical, because in a forward search we get the speed based on the
         * time we enter this edge, whereas in a reverse search we get the speed based on the time we exit
         * the edge.
         *
         * If driving speed is based on max edge speed. (or from traffic if traffic is supported)
         *
         * Otherwise speed is based on wanted walking, cycling speed provided in ProfileRequest.
         */
        private float calculateSpeed(ProfileRequest options, Mode traverseMode,
            long time) {
            if (traverseMode == null) {
                return Float.NaN;
            } else if (traverseMode == Mode.CAR) {
                /*if (options.useTraffic) {
                    //TODO: speed based on traffic information
                }*/
                return getSpeedMs();
            }
            return options.getSpeed(traverseMode);
        }

        public StreetRouter.State traverse (StreetRouter.State s0, Mode mode, ProfileRequest req) {
            StreetRouter.State s1 = new StreetRouter.State(getToVertex(), edgeIndex,
                s0.getTime(), s0);
            s1.weight = s0.weight;
            float speedms = calculateSpeed(req, mode, s0.getTime());
            float time = (float) (getLengthM() / speedms);
            float weight = 0;

            if (s0.backEdge != -1 && getFlag(EdgeFlag.LINK) && getCursor(s0.backEdge).getFlag(EdgeFlag.LINK))
                // two link edges in a row, in other words a shortcut. Disallow this.
                return null;

            //Currently weigh is basically the same as weight. It differs only on stairs and when walking.

            s1.mode = mode;
            if (mode == Mode.WALK && getFlag(EdgeFlag.ALLOWS_PEDESTRIAN)) {
                weight = time;
                //elevation which changes weight
            } else if (mode == Mode.BICYCLE) {
                // walk a bike if biking is not allowed on this edge, or if the traffic stress is too high
                boolean walking = !getFlag(EdgeFlag.ALLOWS_BIKE);

                if (req.bikeTrafficStress > 0 && req.bikeTrafficStress < 4) {
                    if (getFlag(EdgeFlag.BIKE_LTS_4)) walking = true;
                    if (req.bikeTrafficStress < 3 && getFlag(EdgeFlag.BIKE_LTS_3)) walking = true;
                    if (req.bikeTrafficStress < 2 && getFlag(EdgeFlag.BIKE_LTS_2)) walking = true;
                }

                //elevation costs
                //Triangle (bikesafety, flat, quick)
                weight = time;
                // TODO bike walking costs when switching bikes

                // only walk if you're allowed to
                if (walking && !getFlag(EdgeFlag.ALLOWS_PEDESTRIAN)) return null;


                if (walking) {
                    //TODO: set bike walking in state
                    s1.mode = Mode.WALK;
                    // * 1.5 to account for time to get off bike and slower walk speed once off
                    // this will tend to prefer to bike a slightly longer route than walk a long way,
                    // but will allow walking to cross a busy street, etc.
                    weight *=1.5;
                }

            } else if (mode == Mode.CAR && getFlag(EdgeFlag.ALLOWS_CAR)) {
                weight = time;
            } else
                return null; // this mode cannot traverse this edge


            if(getFlag(EdgeFlag.STAIRS)) {
                weight*=3.0; //stair reluctance
            } else if (mode == Mode.WALK) {
                weight*=2.0; //walk reluctance
            }

            //TODO: turn costs


            int roundedTime = (int) Math.ceil(time);
            s1.incrementTimeInSeconds(roundedTime);
            s1.incrementWeight(weight);
            s1.distance += getLengthMm();
            return s1;
        }

        public void setGeometry (List<Node> nodes) {
            // The same empty int array represents all straight-line edges.
            if (nodes.size() <= 2) {
                geometries.set(pairIndex, EMPTY_INT_ARRAY);
                return;
            }
            if (isBackward) {
                LOG.warn("Setting a forward geometry on a back edge.");
            }
            // Create a geometry, which will be used for both forward and backward edge.
            int nIntermediatePoints = nodes.size() - 2;
            // Make a packed list of all coordinates between the endpoint intersections.
            int[] intermediateCoords = new int[nIntermediatePoints * 2];
            int i = 0;
            for (Node node : nodes.subList(1, nodes.size() - 1)) {
                intermediateCoords[i++] = node.fixedLat;
                intermediateCoords[i++] = node.fixedLon;
            }
            geometries.set(pairIndex, intermediateCoords);
        }

        /**
         * Returns LineString geometry of edge
         * Uses from/to vertices for first/last node and nodes from geometries for middle nodes
         *
         * TODO: it might be better idea to return just list of coordinates
         * @return
         */
        public LineString getGeometry() {
            int[] coords = geometries.get(pairIndex);
            //Size is 2 (from and to vertex) if there are no intermediate vertices
            int size = coords == EMPTY_INT_ARRAY ? 2 :
                //division with two since coordinates are in same array saved as lat, lon,lat etc.
                (coords.length / 2) + 2;
            Coordinate[] c = new Coordinate[size];

            VertexStore.Vertex fromVertex = vertexStore.getCursor(getFromVertex());
            VertexStore.Vertex toVertex = vertexStore.getCursor(getToVertex());

            double fromVertexLon = fromVertex.getLon();
            double fromVertexLat = fromVertex.getLat();
            double toVertexLon = toVertex.getLon();
            double toVertexLat = toVertex.getLat();

            boolean reverse = isBackward();

            double firstCoorLon = reverse ? toVertexLon : fromVertexLon;
            double firstCoorLat = reverse ? toVertexLat : fromVertexLat;
            double lastCoorLon = reverse ? fromVertexLon : toVertexLon;
            double lastCoorLat = reverse ? fromVertexLat : toVertexLat;
            c[0] = new Coordinate(firstCoorLon, firstCoorLat);
            if (coords != null) {
                for (int i = 1; i < c.length - 1; i++) {
                    int ilat = coords[(i - 1) * 2];
                    int ilon = coords[(i - 1) * 2 + 1];
                    c[i] = new Coordinate(ilon / VertexStore.FIXED_FACTOR, ilat /  VertexStore.FIXED_FACTOR);
                }
            }
            c[c.length - 1] = new Coordinate(lastCoorLon, lastCoorLat);
            LineString out = GeometryUtils.geometryFactory.createLineString(c);
            if (reverse)
                out = (LineString) out.reverse();
            return out;
        }

        /**
         * Call a function on every segment in this edge's geometry.
         * Always iterates forward over the geometry, whether we are on a forward or backward edge.
         */
        public void forEachSegment (SegmentConsumer segmentConsumer) {
            VertexStore.Vertex vertex = vertexStore.getCursor(fromVertices.get(pairIndex));
            int prevFixedLat = vertex.getFixedLat();
            int prevFixedLon = vertex.getFixedLon();
            int[] intermediates = geometries.get(pairIndex);
            int s = 0;
            int i = 0;
            while (i < intermediates.length) {
                int fixedLat = intermediates[i++];
                int fixedLon = intermediates[i++];
                segmentConsumer.consumeSegment(s, prevFixedLat, prevFixedLon, fixedLat, fixedLon);
                prevFixedLat = fixedLat;
                prevFixedLon = fixedLon;
                s++;
            }
            vertex.seek(toVertices.get(pairIndex));
            segmentConsumer.consumeSegment(s, prevFixedLat, prevFixedLon, vertex.getFixedLat(), vertex.getFixedLon());
        }


        /**
         * Call a function for every point on this edge's geometry, including the beginning end end points.
         * Always iterates forward over the geometry, whether we are on a forward or backward edge.
         */
        public void forEachPoint (PointConsumer pointConsumer) {
            VertexStore.Vertex vertex = vertexStore.getCursor(fromVertices.get(pairIndex));
            int p = 0;
            pointConsumer.consumePoint(p++, vertex.getFixedLat(), vertex.getFixedLon());
            int[] intermediates = geometries.get(pairIndex);
            int i = 0;
            while (i < intermediates.length) {
                pointConsumer.consumePoint(p++, intermediates[i++], intermediates[i++]);
            }
            vertex.seek(toVertices.get(pairIndex));
            pointConsumer.consumePoint(p, vertex.getFixedLat(), vertex.getFixedLon());
        }

        /** @return an envelope around the whole edge geometry. */
        public Envelope getEnvelope() {
            Envelope envelope = new Envelope();
            forEachPoint((p, fixedLat, fixedLon) -> {
                envelope.expandToInclude(fixedLon, fixedLat);
            });
            return envelope;
        }

        /**
         * @return the number of segments in the geometry of the current edge.
         */
        public int nSegments () {
            int[] geom = geometries.get(pairIndex);
            if (geom != null) {
                // Number of packed lat-lon pairs plus the final segment.
                return (geom.length / 2) + 1;
            } else {
                // A single segment from the initial vertex to the final vertex.
                return 1;
            }
        }

        @Override
        public String toString() {
            String base = String.format("Edge from %d to %d. Length %f meters, speed %f kph.",
                        getFromVertex(), getToVertex(), getLengthMm() / 1000D, getSpeedkmh());
            return base + getFlagsAsString();
        }

        public String getFlagsAsString () {
            StringBuilder sb = new StringBuilder();
            for (EdgeFlag flag : EdgeFlag.values()) {
                if (getFlag(flag)) {
                    sb.append(" ");
                    sb.append(flag.toString());
                }
            }
            return sb.toString();
        }

        /**
         * Creates text label from permissions
         *
         * It looks like walk,bike,car or none.
         * If any mode of transport is not allowed it is missing in return value.
         * @return
         */
        public String getPermissionsAsString() {
            StringJoiner sb = new StringJoiner(",");
            sb.setEmptyValue("none");
            if (getFlag(EdgeFlag.ALLOWS_PEDESTRIAN)) {
                sb.add("walk");
            }
            if (getFlag(EdgeFlag.ALLOWS_BIKE)) {
                sb.add("bike");
            }
            if (getFlag(EdgeFlag.ALLOWS_CAR)) {
                sb.add("car");
            }
            return sb.toString();
        }

        /**
         * Returns only enumSet of permission flags (CAR, BICYCLE, WALKING)
         * @return
         */
        public EnumSet<EdgeFlag> getPermissionFlags() {
            EnumSet<EdgeFlag> edgePermissionFlags = EnumSet.noneOf(EdgeFlag.class);
            for (EdgeFlag permissionFlag: PERMISSION_FLAGS) {
                if (getFlag(permissionFlag)) {
                    edgePermissionFlags.add(permissionFlag);
                }
            }
            return edgePermissionFlags;
        }

        public int getEdgeIndex() {
            return edgeIndex;
        }

        public long getOSMID() {
            return osmids.get(pairIndex);
        }
    }

    public Edge getCursor() {
        return new Edge();
    }

    public Edge getCursor(int pos) {
        Edge edge = new Edge();
        edge.seek(pos);
        return edge;
    }

    /** A functional interface that consumes segments in a street geometry one by one. */
    @FunctionalInterface
    public static interface SegmentConsumer {
        public void consumeSegment (int index, int fixedLat0, int fixedLon0, int fixedLat1, int fixedLon1);
    }

    /** A functional interface that consumes the points in a street geometry one by one. */
    @FunctionalInterface
    public static interface PointConsumer {
        public void consumePoint (int index, int fixedLat, int fixedLon);
    }

    public void dump () {
        Edge edge = getCursor();
        for (int e = 0; e < nEdges; e++) {
            edge.seek(e);
            System.out.println(edge);
        }
    }

    public int getnEdges() {
        return nEdges;
    }
}<|MERGE_RESOLUTION|>--- conflicted
+++ resolved
@@ -69,14 +69,10 @@
     /** Length of the edge along its geometry (millimeters). One entry for each edge pair. */
     public TIntList lengths_mm;
 
-<<<<<<< HEAD
-    /** Geometries. One entry for each edge pair. */
-=======
     /** OSM ids of edges. One entry for each edge pair */
     public TLongList osmids;
 
     /** Geometries. One entry for each edge pair */
->>>>>>> 652fcfb7
     public List<int[]> geometries; // intermediate points along the edge, other than the intersection endpoints
 
     public static final transient EnumSet<EdgeFlag> PERMISSION_FLAGS = EnumSet
@@ -123,16 +119,10 @@
             flags.remove(edgePair * 2, 2);
             speeds.remove(edgePair * 2, 2);
             // All other arrays have a single element describing both the forward and backward edges in an edge pair.
-<<<<<<< HEAD
             fromVertices.remove(edgePair, 1);
             toVertices.remove(edgePair, 1);
             lengths_mm.remove(edgePair, 1);
-=======
-            fromVertices.remove(edge, 1);
-            toVertices.remove(edge, 1);
-            lengths_mm.remove(edge, 1);
-            osmids.remove(edge, 1);
->>>>>>> 652fcfb7
+            osmids.remove(edgePair, 1);
             // This is not a TIntList, so use the 1-arg remove function to remove by index.
             geometries.remove(edgePair);
             nEdges -= 2;
